# -*- coding: utf-8 -*-
"""
    pygments.lexers.web
    ~~~~~~~~~~~~~~~~~~~

    Lexers for web-related languages and markup.

    :copyright: Copyright 2006-2014 by the Pygments team, see AUTHORS.
    :license: BSD, see LICENSE for details.
"""

import re
import copy

from pygments.lexer import RegexLexer, ExtendedRegexLexer, bygroups, using, \
    include, this
from pygments.token import Text, Comment, Operator, Keyword, Name, String, \
    Number, Other, Punctuation, Literal
from pygments.util import get_bool_opt, get_list_opt, looks_like_xml, \
    html_doctype_matches, unirange, iteritems
from pygments.lexers.agile import RubyLexer
from pygments.lexers.compiled import ScalaLexer


__all__ = ['HtmlLexer', 'XmlLexer', 'JavascriptLexer', 'JsonLexer', 'CssLexer',
           'PhpLexer', 'ActionScriptLexer', 'XsltLexer', 'ActionScript3Lexer',
           'MxmlLexer', 'HaxeLexer', 'HamlLexer', 'SassLexer', 'ScssLexer',
           'ObjectiveJLexer', 'CoffeeScriptLexer', 'LiveScriptLexer',
           'DuelLexer', 'ScamlLexer', 'JadeLexer', 'XQueryLexer',
           'DtdLexer', 'DartLexer', 'LassoLexer', 'QmlLexer', 'TypeScriptLexer',
<<<<<<< HEAD
           'KalLexer', 'CirruLexer', 'MaskLexer']
=======
           'KalLexer', 'CirruLexer', 'ZephirLexer']
>>>>>>> d555d9df


class JavascriptLexer(RegexLexer):
    """
    For JavaScript source code.
    """

    name = 'JavaScript'
    aliases = ['js', 'javascript']
    filenames = ['*.js', ]
    mimetypes = ['application/javascript', 'application/x-javascript',
                 'text/x-javascript', 'text/javascript', ]

    flags = re.DOTALL
    tokens = {
        'commentsandwhitespace': [
            (r'\s+', Text),
            (r'<!--', Comment),
            (r'//.*?\n', Comment.Single),
            (r'/\*.*?\*/', Comment.Multiline)
        ],
        'slashstartsregex': [
            include('commentsandwhitespace'),
            (r'/(\\.|[^[/\\\n]|\[(\\.|[^\]\\\n])*])+/'
             r'([gim]+\b|\B)', String.Regex, '#pop'),
            (r'(?=/)', Text, ('#pop', 'badregex')),
            (r'', Text, '#pop')
        ],
        'badregex': [
            (r'\n', Text, '#pop')
        ],
        'root': [
            (r'^(?=\s|/|<!--)', Text, 'slashstartsregex'),
            include('commentsandwhitespace'),
            (r'\+\+|--|~|&&|\?|:|\|\||\\(?=\n)|'
             r'(<<|>>>?|==?|!=?|[-<>+*%&\|\^/])=?', Operator, 'slashstartsregex'),
            (r'[{(\[;,]', Punctuation, 'slashstartsregex'),
            (r'[})\].]', Punctuation),
            (r'(for|in|while|do|break|return|continue|switch|case|default|if|else|'
             r'throw|try|catch|finally|new|delete|typeof|instanceof|void|yield|'
             r'this)\b', Keyword, 'slashstartsregex'),
            (r'(var|let|with|function)\b', Keyword.Declaration, 'slashstartsregex'),
            (r'(abstract|boolean|byte|char|class|const|debugger|double|enum|export|'
             r'extends|final|float|goto|implements|import|int|interface|long|native|'
             r'package|private|protected|public|short|static|super|synchronized|throws|'
             r'transient|volatile)\b', Keyword.Reserved),
            (r'(true|false|null|NaN|Infinity|undefined)\b', Keyword.Constant),
            (r'(Array|Boolean|Date|Error|Function|Math|netscape|'
             r'Number|Object|Packages|RegExp|String|sun|decodeURI|'
             r'decodeURIComponent|encodeURI|encodeURIComponent|'
             r'Error|eval|isFinite|isNaN|parseFloat|parseInt|document|this|'
             r'window)\b', Name.Builtin),
            (r'[$a-zA-Z_][a-zA-Z0-9_]*', Name.Other),
            (r'[0-9][0-9]*\.[0-9]+([eE][0-9]+)?[fd]?', Number.Float),
            (r'0x[0-9a-fA-F]+', Number.Hex),
            (r'[0-9]+', Number.Integer),
            (r'"(\\\\|\\"|[^"])*"', String.Double),
            (r"'(\\\\|\\'|[^'])*'", String.Single),
        ]
    }


class JsonLexer(RegexLexer):
    """
    For JSON data structures.

    .. versionadded:: 1.5
    """

    name = 'JSON'
    aliases = ['json']
    filenames = ['*.json']
    mimetypes = [ 'application/json', ]

    # integer part of a number
    int_part = r'-?(0|[1-9]\d*)'

    # fractional part of a number
    frac_part = r'\.\d+'

    # exponential part of a number
    exp_part = r'[eE](\+|-)?\d+'


    flags = re.DOTALL
    tokens = {
        'whitespace': [
            (r'\s+', Text),
        ],

        # represents a simple terminal value
        'simplevalue': [
            (r'(true|false|null)\b', Keyword.Constant),
            (('%(int_part)s(%(frac_part)s%(exp_part)s|'
              '%(exp_part)s|%(frac_part)s)') % vars(),
             Number.Float),
            (int_part, Number.Integer),
            (r'"(\\\\|\\"|[^"])*"', String.Double),
        ],


        # the right hand side of an object, after the attribute name
        'objectattribute': [
            include('value'),
            (r':', Punctuation),
            # comma terminates the attribute but expects more
            (r',', Punctuation, '#pop'),
            # a closing bracket terminates the entire object, so pop twice
            (r'}', Punctuation, ('#pop', '#pop')),
        ],

        # a json object - { attr, attr, ... }
        'objectvalue': [
            include('whitespace'),
            (r'"(\\\\|\\"|[^"])*"', Name.Tag, 'objectattribute'),
            (r'}', Punctuation, '#pop'),
        ],

        # json array - [ value, value, ... }
        'arrayvalue': [
            include('whitespace'),
            include('value'),
            (r',', Punctuation),
            (r']', Punctuation, '#pop'),
        ],

        # a json value - either a simple value or a complex value (object or array)
        'value': [
            include('whitespace'),
            include('simplevalue'),
            (r'{', Punctuation, 'objectvalue'),
            (r'\[', Punctuation, 'arrayvalue'),
        ],


        # the root of a json document whould be a value
        'root': [
            include('value'),
        ],

    }

JSONLexer = JsonLexer  # for backwards compatibility with Pygments 1.5


class ActionScriptLexer(RegexLexer):
    """
    For ActionScript source code.

    .. versionadded:: 0.9
    """

    name = 'ActionScript'
    aliases = ['as', 'actionscript']
    filenames = ['*.as']
    mimetypes = ['application/x-actionscript3', 'text/x-actionscript3',
                 'text/actionscript3']

    flags = re.DOTALL
    tokens = {
        'root': [
            (r'\s+', Text),
            (r'//.*?\n', Comment.Single),
            (r'/\*.*?\*/', Comment.Multiline),
            (r'/(\\\\|\\/|[^/\n])*/[gim]*', String.Regex),
            (r'[~\^\*!%&<>\|+=:;,/?\\-]+', Operator),
            (r'[{}\[\]();.]+', Punctuation),
            (r'(case|default|for|each|in|while|do|break|return|continue|if|else|'
             r'throw|try|catch|var|with|new|typeof|arguments|instanceof|this|'
             r'switch)\b', Keyword),
            (r'(class|public|final|internal|native|override|private|protected|'
             r'static|import|extends|implements|interface|intrinsic|return|super|'
             r'dynamic|function|const|get|namespace|package|set)\b',
             Keyword.Declaration),
            (r'(true|false|null|NaN|Infinity|-Infinity|undefined|Void)\b',
             Keyword.Constant),
            (r'(Accessibility|AccessibilityProperties|ActionScriptVersion|'
             r'ActivityEvent|AntiAliasType|ApplicationDomain|AsBroadcaster|Array|'
             r'AsyncErrorEvent|AVM1Movie|BevelFilter|Bitmap|BitmapData|'
             r'BitmapDataChannel|BitmapFilter|BitmapFilterQuality|BitmapFilterType|'
             r'BlendMode|BlurFilter|Boolean|ByteArray|Camera|Capabilities|CapsStyle|'
             r'Class|Color|ColorMatrixFilter|ColorTransform|ContextMenu|'
             r'ContextMenuBuiltInItems|ContextMenuEvent|ContextMenuItem|'
             r'ConvultionFilter|CSMSettings|DataEvent|Date|DefinitionError|'
             r'DeleteObjectSample|Dictionary|DisplacmentMapFilter|DisplayObject|'
             r'DisplacmentMapFilterMode|DisplayObjectContainer|DropShadowFilter|'
             r'Endian|EOFError|Error|ErrorEvent|EvalError|Event|EventDispatcher|'
             r'EventPhase|ExternalInterface|FileFilter|FileReference|'
             r'FileReferenceList|FocusDirection|FocusEvent|Font|FontStyle|FontType|'
             r'FrameLabel|FullScreenEvent|Function|GlowFilter|GradientBevelFilter|'
             r'GradientGlowFilter|GradientType|Graphics|GridFitType|HTTPStatusEvent|'
             r'IBitmapDrawable|ID3Info|IDataInput|IDataOutput|IDynamicPropertyOutput'
             r'IDynamicPropertyWriter|IEventDispatcher|IExternalizable|'
             r'IllegalOperationError|IME|IMEConversionMode|IMEEvent|int|'
             r'InteractiveObject|InterpolationMethod|InvalidSWFError|InvokeEvent|'
             r'IOError|IOErrorEvent|JointStyle|Key|Keyboard|KeyboardEvent|KeyLocation|'
             r'LineScaleMode|Loader|LoaderContext|LoaderInfo|LoadVars|LocalConnection|'
             r'Locale|Math|Matrix|MemoryError|Microphone|MorphShape|Mouse|MouseEvent|'
             r'MovieClip|MovieClipLoader|Namespace|NetConnection|NetStatusEvent|'
             r'NetStream|NewObjectSample|Number|Object|ObjectEncoding|PixelSnapping|'
             r'Point|PrintJob|PrintJobOptions|PrintJobOrientation|ProgressEvent|Proxy|'
             r'QName|RangeError|Rectangle|ReferenceError|RegExp|Responder|Sample|Scene|'
             r'ScriptTimeoutError|Security|SecurityDomain|SecurityError|'
             r'SecurityErrorEvent|SecurityPanel|Selection|Shape|SharedObject|'
             r'SharedObjectFlushStatus|SimpleButton|Socket|Sound|SoundChannel|'
             r'SoundLoaderContext|SoundMixer|SoundTransform|SpreadMethod|Sprite|'
             r'StackFrame|StackOverflowError|Stage|StageAlign|StageDisplayState|'
             r'StageQuality|StageScaleMode|StaticText|StatusEvent|String|StyleSheet|'
             r'SWFVersion|SyncEvent|SyntaxError|System|TextColorType|TextField|'
             r'TextFieldAutoSize|TextFieldType|TextFormat|TextFormatAlign|'
             r'TextLineMetrics|TextRenderer|TextSnapshot|Timer|TimerEvent|Transform|'
             r'TypeError|uint|URIError|URLLoader|URLLoaderDataFormat|URLRequest|'
             r'URLRequestHeader|URLRequestMethod|URLStream|URLVariabeles|VerifyError|'
             r'Video|XML|XMLDocument|XMLList|XMLNode|XMLNodeType|XMLSocket|XMLUI)\b',
             Name.Builtin),
            (r'(decodeURI|decodeURIComponent|encodeURI|escape|eval|isFinite|isNaN|'
             r'isXMLName|clearInterval|fscommand|getTimer|getURL|getVersion|'
             r'isFinite|parseFloat|parseInt|setInterval|trace|updateAfterEvent|'
             r'unescape)\b',Name.Function),
            (r'[$a-zA-Z_][a-zA-Z0-9_]*', Name.Other),
            (r'[0-9][0-9]*\.[0-9]+([eE][0-9]+)?[fd]?', Number.Float),
            (r'0x[0-9a-f]+', Number.Hex),
            (r'[0-9]+', Number.Integer),
            (r'"(\\\\|\\"|[^"])*"', String.Double),
            (r"'(\\\\|\\'|[^'])*'", String.Single),
        ]
    }


class ActionScript3Lexer(RegexLexer):
    """
    For ActionScript 3 source code.

    .. versionadded:: 0.11
    """

    name = 'ActionScript 3'
    aliases = ['as3', 'actionscript3']
    filenames = ['*.as']
    mimetypes = ['application/x-actionscript', 'text/x-actionscript',
                 'text/actionscript']

    identifier = r'[$a-zA-Z_][a-zA-Z0-9_]*'
    typeidentifier = identifier + '(?:\.<\w+>)?'

    flags = re.DOTALL | re.MULTILINE
    tokens = {
        'root': [
            (r'\s+', Text),
            (r'(function\s+)(' + identifier + r')(\s*)(\()',
             bygroups(Keyword.Declaration, Name.Function, Text, Operator),
             'funcparams'),
            (r'(var|const)(\s+)(' + identifier + r')(\s*)(:)(\s*)(' +
             typeidentifier + r')',
             bygroups(Keyword.Declaration, Text, Name, Text, Punctuation, Text,
                      Keyword.Type)),
            (r'(import|package)(\s+)((?:' + identifier + r'|\.)+)(\s*)',
             bygroups(Keyword, Text, Name.Namespace, Text)),
            (r'(new)(\s+)(' + typeidentifier + r')(\s*)(\()',
             bygroups(Keyword, Text, Keyword.Type, Text, Operator)),
            (r'//.*?\n', Comment.Single),
            (r'/\*.*?\*/', Comment.Multiline),
            (r'/(\\\\|\\/|[^\n])*/[gisx]*', String.Regex),
            (r'(\.)(' + identifier + r')', bygroups(Operator, Name.Attribute)),
            (r'(case|default|for|each|in|while|do|break|return|continue|if|else|'
             r'throw|try|catch|with|new|typeof|arguments|instanceof|this|'
             r'switch|import|include|as|is)\b',
             Keyword),
            (r'(class|public|final|internal|native|override|private|protected|'
             r'static|import|extends|implements|interface|intrinsic|return|super|'
             r'dynamic|function|const|get|namespace|package|set)\b',
             Keyword.Declaration),
            (r'(true|false|null|NaN|Infinity|-Infinity|undefined|void)\b',
             Keyword.Constant),
            (r'(decodeURI|decodeURIComponent|encodeURI|escape|eval|isFinite|isNaN|'
             r'isXMLName|clearInterval|fscommand|getTimer|getURL|getVersion|'
             r'isFinite|parseFloat|parseInt|setInterval|trace|updateAfterEvent|'
             r'unescape)\b', Name.Function),
            (identifier, Name),
            (r'[0-9][0-9]*\.[0-9]+([eE][0-9]+)?[fd]?', Number.Float),
            (r'0x[0-9a-f]+', Number.Hex),
            (r'[0-9]+', Number.Integer),
            (r'"(\\\\|\\"|[^"])*"', String.Double),
            (r"'(\\\\|\\'|[^'])*'", String.Single),
            (r'[~\^\*!%&<>\|+=:;,/?\\{}\[\]().-]+', Operator),
        ],
        'funcparams': [
            (r'\s+', Text),
            (r'(\s*)(\.\.\.)?(' + identifier + r')(\s*)(:)(\s*)(' +
             typeidentifier + r'|\*)(\s*)',
             bygroups(Text, Punctuation, Name, Text, Operator, Text,
                      Keyword.Type, Text), 'defval'),
            (r'\)', Operator, 'type')
        ],
        'type': [
            (r'(\s*)(:)(\s*)(' + typeidentifier + r'|\*)',
             bygroups(Text, Operator, Text, Keyword.Type), '#pop:2'),
            (r'\s*', Text, '#pop:2')
        ],
        'defval': [
            (r'(=)(\s*)([^(),]+)(\s*)(,?)',
             bygroups(Operator, Text, using(this), Text, Operator), '#pop'),
            (r',?', Operator, '#pop')
        ]
    }

    def analyse_text(text):
        if re.match(r'\w+\s*:\s*\w', text):
            return 0.3
        return 0


class CssLexer(RegexLexer):
    """
    For CSS (Cascading Style Sheets).
    """

    name = 'CSS'
    aliases = ['css']
    filenames = ['*.css']
    mimetypes = ['text/css']

    tokens = {
        'root': [
            include('basics'),
        ],
        'basics': [
            (r'\s+', Text),
            (r'/\*(?:.|\n)*?\*/', Comment),
            (r'{', Punctuation, 'content'),
            (r'\:[a-zA-Z0-9_-]+', Name.Decorator),
            (r'\.[a-zA-Z0-9_-]+', Name.Class),
            (r'\#[a-zA-Z0-9_-]+', Name.Function),
            (r'@[a-zA-Z0-9_-]+', Keyword, 'atrule'),
            (r'[a-zA-Z0-9_-]+', Name.Tag),
            (r'[~\^\*!%&$\[\]\(\)<>\|+=@:;,./?-]', Operator),
            (r'"(\\\\|\\"|[^"])*"', String.Double),
            (r"'(\\\\|\\'|[^'])*'", String.Single)
        ],
        'atrule': [
            (r'{', Punctuation, 'atcontent'),
            (r';', Punctuation, '#pop'),
            include('basics'),
        ],
        'atcontent': [
            include('basics'),
            (r'}', Punctuation, '#pop:2'),
        ],
        'content': [
            (r'\s+', Text),
            (r'}', Punctuation, '#pop'),
            (r'url\(.*?\)', String.Other),
            (r'^@.*?$', Comment.Preproc),
            (r'(azimuth|background-attachment|background-color|'
             r'background-image|background-position|background-repeat|'
             r'background|border-bottom-color|border-bottom-style|'
             r'border-bottom-width|border-left-color|border-left-style|'
             r'border-left-width|border-right|border-right-color|'
             r'border-right-style|border-right-width|border-top-color|'
             r'border-top-style|border-top-width|border-bottom|'
             r'border-collapse|border-left|border-width|border-color|'
             r'border-spacing|border-style|border-top|border|caption-side|'
             r'clear|clip|color|content|counter-increment|counter-reset|'
             r'cue-after|cue-before|cue|cursor|direction|display|'
             r'elevation|empty-cells|float|font-family|font-size|'
             r'font-size-adjust|font-stretch|font-style|font-variant|'
             r'font-weight|font|height|letter-spacing|line-height|'
             r'list-style-type|list-style-image|list-style-position|'
             r'list-style|margin-bottom|margin-left|margin-right|'
             r'margin-top|margin|marker-offset|marks|max-height|max-width|'
             r'min-height|min-width|opacity|orphans|outline-color|'
             r'outline-style|outline-width|outline|overflow(?:-x|-y)?|padding-bottom|'
             r'padding-left|padding-right|padding-top|padding|page|'
             r'page-break-after|page-break-before|page-break-inside|'
             r'pause-after|pause-before|pause|pitch-range|pitch|'
             r'play-during|position|quotes|richness|right|size|'
             r'speak-header|speak-numeral|speak-punctuation|speak|'
             r'speech-rate|stress|table-layout|text-align|text-decoration|'
             r'text-indent|text-shadow|text-transform|top|unicode-bidi|'
             r'vertical-align|visibility|voice-family|volume|white-space|'
             r'widows|width|word-spacing|z-index|bottom|'
             r'above|absolute|always|armenian|aural|auto|avoid|baseline|'
             r'behind|below|bidi-override|blink|block|bolder|bold|both|'
             r'capitalize|center-left|center-right|center|circle|'
             r'cjk-ideographic|close-quote|collapse|condensed|continuous|'
             r'crop|crosshair|cross|cursive|dashed|decimal-leading-zero|'
             r'decimal|default|digits|disc|dotted|double|e-resize|embed|'
             r'extra-condensed|extra-expanded|expanded|fantasy|far-left|'
             r'far-right|faster|fast|fixed|georgian|groove|hebrew|help|'
             r'hidden|hide|higher|high|hiragana-iroha|hiragana|icon|'
             r'inherit|inline-table|inline|inset|inside|invert|italic|'
             r'justify|katakana-iroha|katakana|landscape|larger|large|'
             r'left-side|leftwards|left|level|lighter|line-through|list-item|'
             r'loud|lower-alpha|lower-greek|lower-roman|lowercase|ltr|'
             r'lower|low|medium|message-box|middle|mix|monospace|'
             r'n-resize|narrower|ne-resize|no-close-quote|no-open-quote|'
             r'no-repeat|none|normal|nowrap|nw-resize|oblique|once|'
             r'open-quote|outset|outside|overline|pointer|portrait|px|'
             r'relative|repeat-x|repeat-y|repeat|rgb|ridge|right-side|'
             r'rightwards|s-resize|sans-serif|scroll|se-resize|'
             r'semi-condensed|semi-expanded|separate|serif|show|silent|'
             r'slower|slow|small-caps|small-caption|smaller|soft|solid|'
             r'spell-out|square|static|status-bar|super|sw-resize|'
             r'table-caption|table-cell|table-column|table-column-group|'
             r'table-footer-group|table-header-group|table-row|'
             r'table-row-group|text-bottom|text-top|text|thick|thin|'
             r'transparent|ultra-condensed|ultra-expanded|underline|'
             r'upper-alpha|upper-latin|upper-roman|uppercase|url|'
             r'visible|w-resize|wait|wider|x-fast|x-high|x-large|x-loud|'
             r'x-low|x-small|x-soft|xx-large|xx-small|yes)\b', Keyword),
            (r'(indigo|gold|firebrick|indianred|yellow|darkolivegreen|'
             r'darkseagreen|mediumvioletred|mediumorchid|chartreuse|'
             r'mediumslateblue|black|springgreen|crimson|lightsalmon|brown|'
             r'turquoise|olivedrab|cyan|silver|skyblue|gray|darkturquoise|'
             r'goldenrod|darkgreen|darkviolet|darkgray|lightpink|teal|'
             r'darkmagenta|lightgoldenrodyellow|lavender|yellowgreen|thistle|'
             r'violet|navy|orchid|blue|ghostwhite|honeydew|cornflowerblue|'
             r'darkblue|darkkhaki|mediumpurple|cornsilk|red|bisque|slategray|'
             r'darkcyan|khaki|wheat|deepskyblue|darkred|steelblue|aliceblue|'
             r'gainsboro|mediumturquoise|floralwhite|coral|purple|lightgrey|'
             r'lightcyan|darksalmon|beige|azure|lightsteelblue|oldlace|'
             r'greenyellow|royalblue|lightseagreen|mistyrose|sienna|'
             r'lightcoral|orangered|navajowhite|lime|palegreen|burlywood|'
             r'seashell|mediumspringgreen|fuchsia|papayawhip|blanchedalmond|'
             r'peru|aquamarine|white|darkslategray|ivory|dodgerblue|'
             r'lemonchiffon|chocolate|orange|forestgreen|slateblue|olive|'
             r'mintcream|antiquewhite|darkorange|cadetblue|moccasin|'
             r'limegreen|saddlebrown|darkslateblue|lightskyblue|deeppink|'
             r'plum|aqua|darkgoldenrod|maroon|sandybrown|magenta|tan|'
             r'rosybrown|pink|lightblue|palevioletred|mediumseagreen|'
             r'dimgray|powderblue|seagreen|snow|mediumblue|midnightblue|'
             r'paleturquoise|palegoldenrod|whitesmoke|darkorchid|salmon|'
             r'lightslategray|lawngreen|lightgreen|tomato|hotpink|'
             r'lightyellow|lavenderblush|linen|mediumaquamarine|green|'
             r'blueviolet|peachpuff)\b', Name.Builtin),
            (r'\!important', Comment.Preproc),
            (r'/\*(?:.|\n)*?\*/', Comment),
            (r'\#[a-zA-Z0-9]{1,6}', Number),
            (r'[\.-]?[0-9]*[\.]?[0-9]+(em|px|pt|pc|in|mm|cm|ex|s)\b', Number),
            # Separate regex for percentages, as can't do word boundaries with %
            (r'[\.-]?[0-9]*[\.]?[0-9]+%', Number),
            (r'-?[0-9]+', Number),
            (r'[~\^\*!%&<>\|+=@:,./?-]+', Operator),
            (r'[\[\]();]+', Punctuation),
            (r'"(\\\\|\\"|[^"])*"', String.Double),
            (r"'(\\\\|\\'|[^'])*'", String.Single),
            (r'[a-zA-Z_][a-zA-Z0-9_]*', Name)
        ]
    }


class ObjectiveJLexer(RegexLexer):
    """
    For Objective-J source code with preprocessor directives.

    .. versionadded:: 1.3
    """

    name = 'Objective-J'
    aliases = ['objective-j', 'objectivej', 'obj-j', 'objj']
    filenames = ['*.j']
    mimetypes = ['text/x-objective-j']

    #: optional Comment or Whitespace
    _ws = r'(?:\s|//.*?\n|/[*].*?[*]/)*'

    flags = re.DOTALL | re.MULTILINE

    tokens = {
        'root': [
            include('whitespace'),

            # function definition
            (r'^(' + _ws + r'[\+-]' + _ws + r')([\(a-zA-Z_].*?[^\(])(' + _ws + '{)',
             bygroups(using(this), using(this, state='function_signature'),
                      using(this))),

            # class definition
            (r'(@interface|@implementation)(\s+)', bygroups(Keyword, Text),
             'classname'),
            (r'(@class|@protocol)(\s*)', bygroups(Keyword, Text),
             'forward_classname'),
            (r'(\s*)(@end)(\s*)', bygroups(Text, Keyword, Text)),

            include('statements'),
            ('[{\(\)}]', Punctuation),
            (';', Punctuation),
        ],
        'whitespace': [
            (r'(@import)(\s+)("(?:\\\\|\\"|[^"])*")',
             bygroups(Comment.Preproc, Text, String.Double)),
            (r'(@import)(\s+)(<(?:\\\\|\\>|[^>])*>)',
             bygroups(Comment.Preproc, Text, String.Double)),
            (r'(#(?:include|import))(\s+)("(?:\\\\|\\"|[^"])*")',
             bygroups(Comment.Preproc, Text, String.Double)),
            (r'(#(?:include|import))(\s+)(<(?:\\\\|\\>|[^>])*>)',
             bygroups(Comment.Preproc, Text, String.Double)),

            (r'#if\s+0', Comment.Preproc, 'if0'),
            (r'#', Comment.Preproc, 'macro'),

            (r'\n', Text),
            (r'\s+', Text),
            (r'\\\n', Text), # line continuation
            (r'//(\n|(.|\n)*?[^\\]\n)', Comment.Single),
            (r'/(\\\n)?[*](.|\n)*?[*](\\\n)?/', Comment.Multiline),
            (r'<!--', Comment),
        ],
        'slashstartsregex': [
            include('whitespace'),
            (r'/(\\.|[^[/\\\n]|\[(\\.|[^\]\\\n])*])+/'
             r'([gim]+\b|\B)', String.Regex, '#pop'),
            (r'(?=/)', Text, ('#pop', 'badregex')),
            (r'', Text, '#pop'),
        ],
        'badregex': [
            (r'\n', Text, '#pop'),
        ],
        'statements': [
            (r'(L|@)?"', String, 'string'),
            (r"(L|@)?'(\\.|\\[0-7]{1,3}|\\x[a-fA-F0-9]{1,2}|[^\\\'\n])'",
             String.Char),
            (r'"(\\\\|\\"|[^"])*"', String.Double),
            (r"'(\\\\|\\'|[^'])*'", String.Single),
            (r'(\d+\.\d*|\.\d+|\d+)[eE][+-]?\d+[lL]?', Number.Float),
            (r'(\d+\.\d*|\.\d+|\d+[fF])[fF]?', Number.Float),
            (r'0x[0-9a-fA-F]+[Ll]?', Number.Hex),
            (r'0[0-7]+[Ll]?', Number.Oct),
            (r'\d+[Ll]?', Number.Integer),

            (r'^(?=\s|/|<!--)', Text, 'slashstartsregex'),

            (r'\+\+|--|~|&&|\?|:|\|\||\\(?=\n)|'
             r'(<<|>>>?|==?|!=?|[-<>+*%&\|\^/])=?',
             Operator, 'slashstartsregex'),
            (r'[{(\[;,]', Punctuation, 'slashstartsregex'),
            (r'[})\].]', Punctuation),

            (r'(for|in|while|do|break|return|continue|switch|case|default|if|'
             r'else|throw|try|catch|finally|new|delete|typeof|instanceof|void|'
             r'prototype|__proto__)\b', Keyword, 'slashstartsregex'),

            (r'(var|with|function)\b', Keyword.Declaration, 'slashstartsregex'),

            (r'(@selector|@private|@protected|@public|@encode|'
             r'@synchronized|@try|@throw|@catch|@finally|@end|@property|'
             r'@synthesize|@dynamic|@for|@accessors|new)\b', Keyword),

            (r'(int|long|float|short|double|char|unsigned|signed|void|'
             r'id|BOOL|bool|boolean|IBOutlet|IBAction|SEL|@outlet|@action)\b',
             Keyword.Type),

            (r'(self|super)\b', Name.Builtin),

            (r'(TRUE|YES|FALSE|NO|Nil|nil|NULL)\b', Keyword.Constant),
            (r'(true|false|null|NaN|Infinity|undefined)\b', Keyword.Constant),
            (r'(ABS|ASIN|ACOS|ATAN|ATAN2|SIN|COS|TAN|EXP|POW|CEIL|FLOOR|ROUND|'
             r'MIN|MAX|RAND|SQRT|E|LN2|LN10|LOG2E|LOG10E|PI|PI2|PI_2|SQRT1_2|'
             r'SQRT2)\b', Keyword.Constant),

            (r'(Array|Boolean|Date|Error|Function|Math|netscape|'
             r'Number|Object|Packages|RegExp|String|sun|decodeURI|'
             r'decodeURIComponent|encodeURI|encodeURIComponent|'
             r'Error|eval|isFinite|isNaN|parseFloat|parseInt|document|this|'
             r'window)\b', Name.Builtin),

            (r'([$a-zA-Z_][a-zA-Z0-9_]*)(' + _ws + r')(?=\()',
             bygroups(Name.Function, using(this))),

            (r'[$a-zA-Z_][a-zA-Z0-9_]*', Name),
        ],
        'classname' : [
            # interface definition that inherits
            (r'([a-zA-Z_][a-zA-Z0-9_]*)(' + _ws + r':' + _ws +
             r')([a-zA-Z_][a-zA-Z0-9_]*)?',
             bygroups(Name.Class, using(this), Name.Class), '#pop'),
            # interface definition for a category
            (r'([a-zA-Z_][a-zA-Z0-9_]*)(' + _ws + r'\()([a-zA-Z_][a-zA-Z0-9_]*)(\))',
             bygroups(Name.Class, using(this), Name.Label, Text), '#pop'),
            # simple interface / implementation
            (r'([a-zA-Z_][a-zA-Z0-9_]*)', Name.Class, '#pop'),
        ],
        'forward_classname' : [
            (r'([a-zA-Z_][a-zA-Z0-9_]*)(\s*,\s*)',
             bygroups(Name.Class, Text), '#push'),
            (r'([a-zA-Z_][a-zA-Z0-9_]*)(\s*;?)',
             bygroups(Name.Class, Text), '#pop'),
        ],
        'function_signature': [
            include('whitespace'),

            # start of a selector w/ parameters
            (r'(\(' + _ws + r')'                # open paren
             r'([a-zA-Z_][a-zA-Z0-9_]+)'        # return type
             r'(' + _ws + r'\)' + _ws + r')'    # close paren
             r'([$a-zA-Z_][a-zA-Z0-9_]+' + _ws + r':)', # function name
             bygroups(using(this), Keyword.Type, using(this),
                 Name.Function), 'function_parameters'),

            # no-param function
            (r'(\(' + _ws + r')'                # open paren
             r'([a-zA-Z_][a-zA-Z0-9_]+)'        # return type
             r'(' + _ws + r'\)' + _ws + r')'    # close paren
             r'([$a-zA-Z_][a-zA-Z0-9_]+)',      # function name
             bygroups(using(this), Keyword.Type, using(this),
                 Name.Function), "#pop"),

            # no return type given, start of a selector w/ parameters
            (r'([$a-zA-Z_][a-zA-Z0-9_]+' + _ws + r':)', # function name
             bygroups (Name.Function), 'function_parameters'),

            # no return type given, no-param function
            (r'([$a-zA-Z_][a-zA-Z0-9_]+)',      # function name
             bygroups(Name.Function), "#pop"),

            ('', Text, '#pop'),
        ],
        'function_parameters': [
            include('whitespace'),

            # parameters
            (r'(\(' + _ws + ')'                 # open paren
             r'([^\)]+)'                        # type
             r'(' + _ws + r'\)' + _ws + r')'    # close paren
             r'([$a-zA-Z_][a-zA-Z0-9_]+)',      # param name
             bygroups(using(this), Keyword.Type, using(this), Text)),

            # one piece of a selector name
            (r'([$a-zA-Z_][a-zA-Z0-9_]+' + _ws + r':)',     # function name
             Name.Function),

            # smallest possible selector piece
            (r'(:)', Name.Function),

            # var args
            (r'(,' + _ws + r'\.\.\.)', using(this)),

            # param name
            (r'([$a-zA-Z_][a-zA-Z0-9_]+)', Text),
        ],
        'expression' : [
            (r'([$a-zA-Z_][a-zA-Z0-9_]*)(\()', bygroups(Name.Function,
                                                        Punctuation)),
            (r'(\))', Punctuation, "#pop"),
        ],
        'string': [
            (r'"', String, '#pop'),
            (r'\\([\\abfnrtv"\']|x[a-fA-F0-9]{2,4}|[0-7]{1,3})', String.Escape),
            (r'[^\\"\n]+', String), # all other characters
            (r'\\\n', String), # line continuation
            (r'\\', String), # stray backslash
        ],
        'macro': [
            (r'[^/\n]+', Comment.Preproc),
            (r'/[*](.|\n)*?[*]/', Comment.Multiline),
            (r'//.*?\n', Comment.Single, '#pop'),
            (r'/', Comment.Preproc),
            (r'(?<=\\)\n', Comment.Preproc),
            (r'\n', Comment.Preproc, '#pop'),
        ],
        'if0': [
            (r'^\s*#if.*?(?<!\\)\n', Comment.Preproc, '#push'),
            (r'^\s*#endif.*?(?<!\\)\n', Comment.Preproc, '#pop'),
            (r'.*?\n', Comment),
        ]
    }

    def analyse_text(text):
        if re.search('^\s*@import\s+[<"]', text, re.MULTILINE):
            # special directive found in most Objective-J files
            return True
        return False


class HtmlLexer(RegexLexer):
    """
    For HTML 4 and XHTML 1 markup. Nested JavaScript and CSS is highlighted
    by the appropriate lexer.
    """

    name = 'HTML'
    aliases = ['html']
    filenames = ['*.html', '*.htm', '*.xhtml', '*.xslt']
    mimetypes = ['text/html', 'application/xhtml+xml']

    flags = re.IGNORECASE | re.DOTALL
    tokens = {
        'root': [
            ('[^<&]+', Text),
            (r'&\S*?;', Name.Entity),
            (r'\<\!\[CDATA\[.*?\]\]\>', Comment.Preproc),
            ('<!--', Comment, 'comment'),
            (r'<\?.*?\?>', Comment.Preproc),
            ('<![^>]*>', Comment.Preproc),
            (r'<\s*script\s*', Name.Tag, ('script-content', 'tag')),
            (r'<\s*style\s*', Name.Tag, ('style-content', 'tag')),
            # note: this allows tag names not used in HTML like <x:with-dash>,
            # this is to support yet-unknown template engines and the like
            (r'<\s*[\w:.-]+', Name.Tag, 'tag'),
            (r'<\s*/\s*[\w:.-]+\s*>', Name.Tag),
        ],
        'comment': [
            ('[^-]+', Comment),
            ('-->', Comment, '#pop'),
            ('-', Comment),
        ],
        'tag': [
            (r'\s+', Text),
            (r'[a-zA-Z0-9_:-]+\s*=', Name.Attribute, 'attr'),
            (r'[a-zA-Z0-9_:-]+', Name.Attribute),
            (r'/?\s*>', Name.Tag, '#pop'),
        ],
        'script-content': [
            (r'<\s*/\s*script\s*>', Name.Tag, '#pop'),
            (r'.+?(?=<\s*/\s*script\s*>)', using(JavascriptLexer)),
        ],
        'style-content': [
            (r'<\s*/\s*style\s*>', Name.Tag, '#pop'),
            (r'.+?(?=<\s*/\s*style\s*>)', using(CssLexer)),
        ],
        'attr': [
            ('".*?"', String, '#pop'),
            ("'.*?'", String, '#pop'),
            (r'[^\s>]+', String, '#pop'),
        ],
    }

    def analyse_text(text):
        if html_doctype_matches(text):
            return 0.5


class PhpLexer(RegexLexer):
    """
    For `PHP <http://www.php.net/>`_ source code.
    For PHP embedded in HTML, use the `HtmlPhpLexer`.

    Additional options accepted:

    `startinline`
        If given and ``True`` the lexer starts highlighting with
        php code (i.e.: no starting ``<?php`` required).  The default
        is ``False``.
    `funcnamehighlighting`
        If given and ``True``, highlight builtin function names
        (default: ``True``).
    `disabledmodules`
        If given, must be a list of module names whose function names
        should not be highlighted. By default all modules are highlighted
        except the special ``'unknown'`` module that includes functions
        that are known to php but are undocumented.

        To get a list of allowed modules have a look into the
        `_phpbuiltins` module:

        .. sourcecode:: pycon

            >>> from pygments.lexers._phpbuiltins import MODULES
            >>> MODULES.keys()
            ['PHP Options/Info', 'Zip', 'dba', ...]

        In fact the names of those modules match the module names from
        the php documentation.
    """

    name = 'PHP'
    aliases = ['php', 'php3', 'php4', 'php5']
    filenames = ['*.php', '*.php[345]', '*.inc']
    mimetypes = ['text/x-php']

    flags = re.IGNORECASE | re.DOTALL | re.MULTILINE
    tokens = {
        'root': [
            (r'<\?(php)?', Comment.Preproc, 'php'),
            (r'[^<]+', Other),
            (r'<', Other)
        ],
        'php': [
            (r'\?>', Comment.Preproc, '#pop'),
            (r'<<<(\'?)([a-zA-Z_][a-zA-Z0-9_]*)\1\n.*?\n\2\;?\n', String),
            (r'\s+', Text),
            (r'#.*?\n', Comment.Single),
            (r'//.*?\n', Comment.Single),
            # put the empty comment here, it is otherwise seen as
            # the start of a docstring
            (r'/\*\*/', Comment.Multiline),
            (r'/\*\*.*?\*/', String.Doc),
            (r'/\*.*?\*/', Comment.Multiline),
            (r'(->|::)(\s*)([a-zA-Z_][a-zA-Z0-9_]*)',
             bygroups(Operator, Text, Name.Attribute)),
            (r'[~!%^&*+=|:.<>/?@-]+', Operator),
            (r'[\[\]{}();,]+', Punctuation),
            (r'(class)(\s+)', bygroups(Keyword, Text), 'classname'),
            (r'(function)(\s*)(?=\()', bygroups(Keyword, Text)),
            (r'(function)(\s+)(&?)(\s*)',
              bygroups(Keyword, Text, Operator, Text), 'functionname'),
            (r'(const)(\s+)([a-zA-Z_][a-zA-Z0-9_]*)',
              bygroups(Keyword, Text, Name.Constant)),
            (r'(and|E_PARSE|old_function|E_ERROR|or|as|E_WARNING|parent|'
             r'eval|PHP_OS|break|exit|case|extends|PHP_VERSION|cfunction|'
             r'FALSE|print|for|require|continue|foreach|require_once|'
             r'declare|return|default|static|do|switch|die|stdClass|'
             r'echo|else|TRUE|elseif|var|empty|if|xor|enddeclare|include|'
             r'virtual|endfor|include_once|while|endforeach|global|__FILE__|'
             r'endif|list|__LINE__|endswitch|new|__sleep|endwhile|not|'
             r'array|__wakeup|E_ALL|NULL|final|php_user_filter|interface|'
             r'implements|public|private|protected|abstract|clone|try|'
             r'catch|throw|this|use|namespace|trait|yield|'
             r'finally)\b', Keyword),
            (r'(true|false|null)\b', Keyword.Constant),
            (r'\$\{\$+[a-zA-Z_][a-zA-Z0-9_]*\}', Name.Variable),
            (r'\$+[a-zA-Z_][a-zA-Z0-9_]*', Name.Variable),
            (r'[\\a-zA-Z_][\\a-zA-Z0-9_]*', Name.Other),
            (r'(\d+\.\d*|\d*\.\d+)([eE][+-]?[0-9]+)?', Number.Float),
            (r'\d+[eE][+-]?[0-9]+', Number.Float),
            (r'0[0-7]+', Number.Oct),
            (r'0[xX][a-fA-F0-9]+', Number.Hex),
            (r'\d+', Number.Integer),
            (r'0b[01]+', Number.Binary),
            (r"'([^'\\]*(?:\\.[^'\\]*)*)'", String.Single),
            (r'`([^`\\]*(?:\\.[^`\\]*)*)`', String.Backtick),
            (r'"', String.Double, 'string'),
        ],
        'classname': [
            (r'[a-zA-Z_][\\a-zA-Z0-9_]*', Name.Class, '#pop')
        ],
        'functionname': [
            (r'[a-zA-Z_][a-zA-Z0-9_]*', Name.Function, '#pop')
        ],
        'string': [
            (r'"', String.Double, '#pop'),
            (r'[^{$"\\]+', String.Double),
            (r'\\([nrt\"$\\]|[0-7]{1,3}|x[0-9A-Fa-f]{1,2})', String.Escape),
            (r'\$[a-zA-Z_][a-zA-Z0-9_]*(\[\S+?\]|->[a-zA-Z_][a-zA-Z0-9_]*)?',
             String.Interpol),
            (r'(\{\$\{)(.*?)(\}\})',
             bygroups(String.Interpol, using(this, _startinline=True),
                      String.Interpol)),
            (r'(\{)(\$.*?)(\})',
             bygroups(String.Interpol, using(this, _startinline=True),
                      String.Interpol)),
            (r'(\$\{)(\S+)(\})',
             bygroups(String.Interpol, Name.Variable, String.Interpol)),
            (r'[${\\]+', String.Double)
        ],
    }

    def __init__(self, **options):
        self.funcnamehighlighting = get_bool_opt(
            options, 'funcnamehighlighting', True)
        self.disabledmodules = get_list_opt(
            options, 'disabledmodules', ['unknown'])
        self.startinline = get_bool_opt(options, 'startinline', False)

        # private option argument for the lexer itself
        if '_startinline' in options:
            self.startinline = options.pop('_startinline')

        # collect activated functions in a set
        self._functions = set()
        if self.funcnamehighlighting:
            from pygments.lexers._phpbuiltins import MODULES
            for key, value in iteritems(MODULES):
                if key not in self.disabledmodules:
                    self._functions.update(value)
        RegexLexer.__init__(self, **options)

    def get_tokens_unprocessed(self, text):
        stack = ['root']
        if self.startinline:
            stack.append('php')
        for index, token, value in \
            RegexLexer.get_tokens_unprocessed(self, text, stack):
            if token is Name.Other:
                if value in self._functions:
                    yield index, Name.Builtin, value
                    continue
            yield index, token, value

    def analyse_text(text):
        rv = 0.0
        if re.search(r'<\?(?!xml)', text):
            rv += 0.3
        if '?>' in text:
            rv += 0.1
        return rv


class DtdLexer(RegexLexer):
    """
    A lexer for DTDs (Document Type Definitions).

    .. versionadded:: 1.5
    """

    flags = re.MULTILINE | re.DOTALL

    name = 'DTD'
    aliases = ['dtd']
    filenames = ['*.dtd']
    mimetypes = ['application/xml-dtd']

    tokens = {
        'root': [
            include('common'),

            (r'(<!ELEMENT)(\s+)(\S+)',
                bygroups(Keyword, Text, Name.Tag), 'element'),
            (r'(<!ATTLIST)(\s+)(\S+)',
                bygroups(Keyword, Text, Name.Tag), 'attlist'),
            (r'(<!ENTITY)(\s+)(\S+)',
                bygroups(Keyword, Text, Name.Entity), 'entity'),
            (r'(<!NOTATION)(\s+)(\S+)',
                bygroups(Keyword, Text, Name.Tag), 'notation'),
            (r'(<!\[)([^\[\s]+)(\s*)(\[)', # conditional sections
                bygroups(Keyword, Name.Entity, Text, Keyword)),

            (r'(<!DOCTYPE)(\s+)([^>\s]+)',
                bygroups(Keyword, Text, Name.Tag)),
            (r'PUBLIC|SYSTEM', Keyword.Constant),
            (r'[\[\]>]', Keyword),
        ],

        'common': [
            (r'\s+', Text),
            (r'(%|&)[^;]*;', Name.Entity),
            ('<!--', Comment, 'comment'),
            (r'[(|)*,?+]', Operator),
            (r'"[^"]*"', String.Double),
            (r'\'[^\']*\'', String.Single),
        ],

        'comment': [
            ('[^-]+', Comment),
            ('-->', Comment, '#pop'),
            ('-', Comment),
        ],

        'element': [
            include('common'),
            (r'EMPTY|ANY|#PCDATA', Keyword.Constant),
            (r'[^>\s\|()?+*,]+', Name.Tag),
            (r'>', Keyword, '#pop'),
        ],

        'attlist': [
            include('common'),
            (r'CDATA|IDREFS|IDREF|ID|NMTOKENS|NMTOKEN|ENTITIES|ENTITY|NOTATION',
             Keyword.Constant),
            (r'#REQUIRED|#IMPLIED|#FIXED', Keyword.Constant),
            (r'xml:space|xml:lang', Keyword.Reserved),
            (r'[^>\s\|()?+*,]+', Name.Attribute),
            (r'>', Keyword, '#pop'),
        ],

        'entity': [
            include('common'),
            (r'SYSTEM|PUBLIC|NDATA', Keyword.Constant),
            (r'[^>\s\|()?+*,]+', Name.Entity),
            (r'>', Keyword, '#pop'),
        ],

        'notation': [
            include('common'),
            (r'SYSTEM|PUBLIC', Keyword.Constant),
            (r'[^>\s\|()?+*,]+', Name.Attribute),
            (r'>', Keyword, '#pop'),
        ],
    }

    def analyse_text(text):
        if not looks_like_xml(text) and \
            ('<!ELEMENT' in text or '<!ATTLIST' in text or '<!ENTITY' in text):
            return 0.8

class XmlLexer(RegexLexer):
    """
    Generic lexer for XML (eXtensible Markup Language).
    """

    flags = re.MULTILINE | re.DOTALL | re.UNICODE

    name = 'XML'
    aliases = ['xml']
    filenames = ['*.xml', '*.xsl', '*.rss', '*.xslt', '*.xsd',
                 '*.wsdl', '*.wsf']
    mimetypes = ['text/xml', 'application/xml', 'image/svg+xml',
                 'application/rss+xml', 'application/atom+xml']

    tokens = {
        'root': [
            ('[^<&]+', Text),
            (r'&\S*?;', Name.Entity),
            (r'\<\!\[CDATA\[.*?\]\]\>', Comment.Preproc),
            ('<!--', Comment, 'comment'),
            (r'<\?.*?\?>', Comment.Preproc),
            ('<![^>]*>', Comment.Preproc),
            (r'<\s*[\w:.-]+', Name.Tag, 'tag'),
            (r'<\s*/\s*[\w:.-]+\s*>', Name.Tag),
        ],
        'comment': [
            ('[^-]+', Comment),
            ('-->', Comment, '#pop'),
            ('-', Comment),
        ],
        'tag': [
            (r'\s+', Text),
            (r'[\w.:-]+\s*=', Name.Attribute, 'attr'),
            (r'/?\s*>', Name.Tag, '#pop'),
        ],
        'attr': [
            ('\s+', Text),
            ('".*?"', String, '#pop'),
            ("'.*?'", String, '#pop'),
            (r'[^\s>]+', String, '#pop'),
        ],
    }

    def analyse_text(text):
        if looks_like_xml(text):
            return 0.5


class XsltLexer(XmlLexer):
    '''
    A lexer for XSLT.

    .. versionadded:: 0.10
    '''

    name = 'XSLT'
    aliases = ['xslt']
    filenames = ['*.xsl', '*.xslt', '*.xpl']  # xpl is XProc
    mimetypes = ['application/xsl+xml', 'application/xslt+xml']

    EXTRA_KEYWORDS = set([
        'apply-imports', 'apply-templates', 'attribute',
        'attribute-set', 'call-template', 'choose', 'comment',
        'copy', 'copy-of', 'decimal-format', 'element', 'fallback',
        'for-each', 'if', 'import', 'include', 'key', 'message',
        'namespace-alias', 'number', 'otherwise', 'output', 'param',
        'preserve-space', 'processing-instruction', 'sort',
        'strip-space', 'stylesheet', 'template', 'text', 'transform',
        'value-of', 'variable', 'when', 'with-param'
    ])

    def get_tokens_unprocessed(self, text):
        for index, token, value in XmlLexer.get_tokens_unprocessed(self, text):
            m = re.match('</?xsl:([^>]*)/?>?', value)

            if token is Name.Tag and m and m.group(1) in self.EXTRA_KEYWORDS:
                yield index, Keyword, value
            else:
                yield index, token, value

    def analyse_text(text):
        if looks_like_xml(text) and '<xsl' in text:
            return 0.8


class MxmlLexer(RegexLexer):
    """
    For MXML markup.
    Nested AS3 in <script> tags is highlighted by the appropriate lexer.

    .. versionadded:: 1.1
    """
    flags = re.MULTILINE | re.DOTALL
    name = 'MXML'
    aliases = ['mxml']
    filenames = ['*.mxml']
    mimetimes = ['text/xml', 'application/xml']

    tokens = {
            'root': [
                ('[^<&]+', Text),
                (r'&\S*?;', Name.Entity),
                (r'(\<\!\[CDATA\[)(.*?)(\]\]\>)',
                 bygroups(String, using(ActionScript3Lexer), String)),
                ('<!--', Comment, 'comment'),
                (r'<\?.*?\?>', Comment.Preproc),
                ('<![^>]*>', Comment.Preproc),
                (r'<\s*[a-zA-Z0-9:._-]+', Name.Tag, 'tag'),
                (r'<\s*/\s*[a-zA-Z0-9:._-]+\s*>', Name.Tag),
            ],
            'comment': [
                ('[^-]+', Comment),
                ('-->', Comment, '#pop'),
                ('-', Comment),
            ],
            'tag': [
                (r'\s+', Text),
                (r'[a-zA-Z0-9_.:-]+\s*=', Name.Attribute, 'attr'),
                (r'/?\s*>', Name.Tag, '#pop'),
            ],
            'attr': [
                ('\s+', Text),
                ('".*?"', String, '#pop'),
                ("'.*?'", String, '#pop'),
                (r'[^\s>]+', String, '#pop'),
            ],
        }


class HaxeLexer(ExtendedRegexLexer):
    """
    For Haxe source code (http://haxe.org/).

    .. versionadded:: 1.3
    """

    name = 'Haxe'
    aliases = ['hx', 'haxe', 'hxsl']
    filenames = ['*.hx', '*.hxsl']
    mimetypes = ['text/haxe', 'text/x-haxe', 'text/x-hx']

    # keywords extracted from lexer.mll in the haxe compiler source
    keyword = (r'(?:function|class|static|var|if|else|while|do|for|'
               r'break|return|continue|extends|implements|import|'
               r'switch|case|default|public|private|try|untyped|'
               r'catch|new|this|throw|extern|enum|in|interface|'
               r'cast|override|dynamic|typedef|package|'
               r'inline|using|null|true|false|abstract)\b')

    # idtype in lexer.mll
    typeid = r'_*[A-Z][_a-zA-Z0-9]*'

    # combined ident and dollar and idtype
    ident = r'(?:_*[a-z][_a-zA-Z0-9]*|_+[0-9][_a-zA-Z0-9]*|' + typeid + \
        '|_+|\$[_a-zA-Z0-9]+)'

    binop = (r'(?:%=|&=|\|=|\^=|\+=|\-=|\*=|/=|<<=|>\s*>\s*=|>\s*>\s*>\s*=|==|'
             r'!=|<=|>\s*=|&&|\|\||<<|>>>|>\s*>|\.\.\.|<|>|%|&|\||\^|\+|\*|'
             r'/|\-|=>|=)')

    # ident except keywords
    ident_no_keyword = r'(?!' + keyword + ')' + ident

    flags = re.DOTALL | re.MULTILINE

    preproc_stack = []

    def preproc_callback(self, match, ctx):
        proc = match.group(2)

        if proc == 'if':
            # store the current stack
            self.preproc_stack.append(ctx.stack[:])
        elif proc in ['else', 'elseif']:
            # restore the stack back to right before #if
            if self.preproc_stack: ctx.stack = self.preproc_stack[-1][:]
        elif proc == 'end':
            # remove the saved stack of previous #if
            if self.preproc_stack: self.preproc_stack.pop()

        # #if and #elseif should follow by an expr
        if proc in ['if', 'elseif']:
            ctx.stack.append('preproc-expr')

        # #error can be optionally follow by the error msg
        if proc in ['error']:
            ctx.stack.append('preproc-error')

        yield match.start(), Comment.Preproc, '#' + proc
        ctx.pos = match.end()


    tokens = {
        'root': [
            include('spaces'),
            include('meta'),
            (r'(?:package)\b', Keyword.Namespace, ('semicolon', 'package')),
            (r'(?:import)\b', Keyword.Namespace, ('semicolon', 'import')),
            (r'(?:using)\b', Keyword.Namespace, ('semicolon', 'using')),
            (r'(?:extern|private)\b', Keyword.Declaration),
            (r'(?:abstract)\b', Keyword.Declaration, 'abstract'),
            (r'(?:class|interface)\b', Keyword.Declaration, 'class'),
            (r'(?:enum)\b', Keyword.Declaration, 'enum'),
            (r'(?:typedef)\b', Keyword.Declaration, 'typedef'),

            # top-level expression
            # although it is not supported in haxe, but it is common to write
            # expression in web pages the positive lookahead here is to prevent
            # an infinite loop at the EOF
            (r'(?=.)', Text, 'expr-statement'),
        ],

        # space/tab/comment/preproc
        'spaces': [
            (r'\s+', Text),
            (r'//[^\n\r]*', Comment.Single),
            (r'/\*.*?\*/', Comment.Multiline),
            (r'(#)(if|elseif|else|end|error)\b', preproc_callback),
        ],

        'string-single-interpol': [
            (r'\$\{', String.Interpol, ('string-interpol-close', 'expr')),
            (r'\$\$', String.Escape),
            (r'\$(?=' + ident + ')', String.Interpol, 'ident'),
            include('string-single'),
        ],

        'string-single': [
            (r"'", String.Single, '#pop'),
            (r'\\.', String.Escape),
            (r'.', String.Single),
        ],

        'string-double': [
            (r'"', String.Double, '#pop'),
            (r'\\.', String.Escape),
            (r'.', String.Double),
        ],

        'string-interpol-close': [
            (r'\$'+ident, String.Interpol),
            (r'\}', String.Interpol, '#pop'),
        ],

        'package': [
            include('spaces'),
            (ident, Name.Namespace),
            (r'\.', Punctuation, 'import-ident'),
            (r'', Text, '#pop'),
        ],

        'import': [
            include('spaces'),
            (ident, Name.Namespace),
            (r'\*', Keyword), # wildcard import
            (r'\.', Punctuation, 'import-ident'),
            (r'in', Keyword.Namespace, 'ident'),
            (r'', Text, '#pop'),
        ],

        'import-ident': [
            include('spaces'),
            (r'\*', Keyword, '#pop'), # wildcard import
            (ident, Name.Namespace, '#pop'),
        ],

        'using': [
            include('spaces'),
            (ident, Name.Namespace),
            (r'\.', Punctuation, 'import-ident'),
            (r'', Text, '#pop'),
        ],

        'preproc-error': [
            (r'\s+', Comment.Preproc),
            (r"'", String.Single, ('#pop', 'string-single')),
            (r'"', String.Double, ('#pop', 'string-double')),
            (r'', Text, '#pop'),
        ],

        'preproc-expr': [
            (r'\s+', Comment.Preproc),
            (r'\!', Comment.Preproc),
            (r'\(', Comment.Preproc, ('#pop', 'preproc-parenthesis')),

            (ident, Comment.Preproc, '#pop'),
            (r"'", String.Single, ('#pop', 'string-single')),
            (r'"', String.Double, ('#pop', 'string-double')),
        ],

        'preproc-parenthesis': [
            (r'\s+', Comment.Preproc),
            (r'\)', Comment.Preproc, '#pop'),
            ('', Text, 'preproc-expr-in-parenthesis'),
        ],

        'preproc-expr-chain': [
            (r'\s+', Comment.Preproc),
            (binop, Comment.Preproc, ('#pop', 'preproc-expr-in-parenthesis')),
            (r'', Text, '#pop'),
        ],

        # same as 'preproc-expr' but able to chain 'preproc-expr-chain'
        'preproc-expr-in-parenthesis': [
            (r'\s+', Comment.Preproc),
            (r'\!', Comment.Preproc),
            (r'\(', Comment.Preproc,
             ('#pop', 'preproc-expr-chain', 'preproc-parenthesis')),

            (ident, Comment.Preproc, ('#pop', 'preproc-expr-chain')),
            (r"'", String.Single,
             ('#pop', 'preproc-expr-chain', 'string-single')),
            (r'"', String.Double,
             ('#pop', 'preproc-expr-chain', 'string-double')),
        ],

        'abstract' : [
            include('spaces'),
            (r'', Text, ('#pop', 'abstract-body', 'abstract-relation',
                    'abstract-opaque', 'type-param-constraint', 'type-name')),
        ],

        'abstract-body' : [
            include('spaces'),
            (r'\{', Punctuation, ('#pop', 'class-body')),
        ],

        'abstract-opaque' : [
            include('spaces'),
            (r'\(', Punctuation, ('#pop', 'parenthesis-close', 'type')),
            (r'', Text, '#pop'),
        ],

        'abstract-relation': [
            include('spaces'),
            (r'(?:to|from)', Keyword.Declaration, 'type'),
            (r',', Punctuation),
            (r'', Text, '#pop'),
        ],

        'meta': [
            include('spaces'),
            (r'@', Name.Decorator, ('meta-body', 'meta-ident', 'meta-colon')),
        ],

        # optional colon
        'meta-colon': [
            include('spaces'),
            (r':', Name.Decorator, '#pop'),
            (r'', Text, '#pop'),
        ],

        # same as 'ident' but set token as Name.Decorator instead of Name
        'meta-ident': [
            include('spaces'),
            (ident, Name.Decorator, '#pop'),
        ],

        'meta-body': [
            include('spaces'),
            (r'\(', Name.Decorator, ('#pop', 'meta-call')),
            (r'', Text, '#pop'),
        ],

        'meta-call': [
            include('spaces'),
            (r'\)', Name.Decorator, '#pop'),
            (r'', Text, ('#pop', 'meta-call-sep', 'expr')),
        ],

        'meta-call-sep': [
            include('spaces'),
            (r'\)', Name.Decorator, '#pop'),
            (r',', Punctuation, ('#pop', 'meta-call')),
        ],

        'typedef': [
            include('spaces'),
            (r'', Text, ('#pop', 'typedef-body', 'type-param-constraint',
                         'type-name')),
        ],

        'typedef-body': [
            include('spaces'),
            (r'=', Operator, ('#pop', 'optional-semicolon', 'type')),
        ],

        'enum': [
            include('spaces'),
            (r'', Text, ('#pop', 'enum-body', 'bracket-open',
                         'type-param-constraint', 'type-name')),
        ],

        'enum-body': [
            include('spaces'),
            include('meta'),
            (r'\}', Punctuation, '#pop'),
            (ident_no_keyword, Name, ('enum-member', 'type-param-constraint')),
        ],

        'enum-member': [
            include('spaces'),
            (r'\(', Punctuation,
             ('#pop', 'semicolon', 'flag', 'function-param')),
            (r'', Punctuation, ('#pop', 'semicolon', 'flag')),
        ],

        'class': [
            include('spaces'),
            (r'', Text, ('#pop', 'class-body', 'bracket-open', 'extends',
                         'type-param-constraint', 'type-name')),
        ],

        'extends': [
            include('spaces'),
            (r'(?:extends|implements)\b', Keyword.Declaration, 'type'),
            (r',', Punctuation), # the comma is made optional here, since haxe2
                                 # requires the comma but haxe3 does not allow it
            (r'', Text, '#pop'),
        ],

        'bracket-open': [
            include('spaces'),
            (r'\{', Punctuation, '#pop'),
        ],

        'bracket-close': [
            include('spaces'),
            (r'\}', Punctuation, '#pop'),
        ],

        'class-body': [
            include('spaces'),
            include('meta'),
            (r'\}', Punctuation, '#pop'),
            (r'(?:static|public|private|override|dynamic|inline|macro)\b',
             Keyword.Declaration),
            (r'', Text, 'class-member'),
        ],

        'class-member': [
            include('spaces'),
            (r'(var)\b', Keyword.Declaration,
             ('#pop', 'optional-semicolon', 'prop')),
            (r'(function)\b', Keyword.Declaration,
             ('#pop', 'optional-semicolon', 'class-method')),
        ],

        # local function, anonymous or not
        'function-local': [
            include('spaces'),
            (r'(' + ident_no_keyword + ')?', Name.Function,
             ('#pop', 'expr', 'flag', 'function-param',
              'parenthesis-open', 'type-param-constraint')),
        ],

        'optional-expr': [
            include('spaces'),
            include('expr'),
            (r'', Text, '#pop'),
        ],

        'class-method': [
            include('spaces'),
            (ident, Name.Function, ('#pop', 'optional-expr', 'flag',
                                    'function-param', 'parenthesis-open',
                                    'type-param-constraint')),
        ],

        # function arguments
        'function-param': [
            include('spaces'),
            (r'\)', Punctuation, '#pop'),
            (r'\?', Punctuation),
            (ident_no_keyword, Name,
             ('#pop', 'function-param-sep', 'assign', 'flag')),
        ],

        'function-param-sep': [
            include('spaces'),
            (r'\)', Punctuation, '#pop'),
            (r',', Punctuation, ('#pop', 'function-param')),
        ],

        # class property
        # eg. var prop(default, null):String;
        'prop': [
            include('spaces'),
            (ident_no_keyword, Name, ('#pop', 'assign', 'flag', 'prop-get-set')),
        ],

        'prop-get-set': [
            include('spaces'),
            (r'\(', Punctuation, ('#pop', 'parenthesis-close',
                                  'prop-get-set-opt', 'comma', 'prop-get-set-opt')),
            (r'', Text, '#pop'),
        ],

        'prop-get-set-opt': [
            include('spaces'),
            (r'(?:default|null|never|dynamic|get|set)\b', Keyword, '#pop'),
            (ident_no_keyword, Text, '#pop'), #custom getter/setter
        ],

        'expr-statement': [
            include('spaces'),
            # makes semicolon optional here, just to avoid checking the last
            # one is bracket or not.
            (r'', Text, ('#pop', 'optional-semicolon', 'expr')),
        ],

        'expr': [
            include('spaces'),
            (r'@', Name.Decorator, ('#pop', 'optional-expr', 'meta-body',
                                    'meta-ident', 'meta-colon')),
            (r'(?:\+\+|\-\-|~(?!/)|!|\-)', Operator),
            (r'\(', Punctuation, ('#pop', 'expr-chain', 'parenthesis')),
            (r'(?:inline)\b', Keyword.Declaration),
            (r'(?:function)\b', Keyword.Declaration, ('#pop', 'expr-chain',
                                                      'function-local')),
            (r'\{', Punctuation, ('#pop', 'expr-chain', 'bracket')),
            (r'(?:true|false|null)\b', Keyword.Constant, ('#pop', 'expr-chain')),
            (r'(?:this)\b', Keyword, ('#pop', 'expr-chain')),
            (r'(?:cast)\b', Keyword, ('#pop', 'expr-chain', 'cast')),
            (r'(?:try)\b', Keyword, ('#pop', 'catch', 'expr')),
            (r'(?:var)\b', Keyword.Declaration, ('#pop', 'var')),
            (r'(?:new)\b', Keyword, ('#pop', 'expr-chain', 'new')),
            (r'(?:switch)\b', Keyword, ('#pop', 'switch')),
            (r'(?:if)\b', Keyword, ('#pop', 'if')),
            (r'(?:do)\b', Keyword, ('#pop', 'do')),
            (r'(?:while)\b', Keyword, ('#pop', 'while')),
            (r'(?:for)\b', Keyword, ('#pop', 'for')),
            (r'(?:untyped|throw)\b', Keyword),
            (r'(?:return)\b', Keyword, ('#pop', 'optional-expr')),
            (r'(?:macro)\b', Keyword, ('#pop', 'macro')),
            (r'(?:continue|break)\b', Keyword, '#pop'),
            (r'(?:\$\s*[a-z]\b|\$(?!'+ident+'))', Name, ('#pop', 'dollar')),
            (ident_no_keyword, Name, ('#pop', 'expr-chain')),

            # Float
            (r'\.[0-9]+', Number.Float, ('#pop', 'expr-chain')),
            (r'[0-9]+[eE][\+\-]?[0-9]+', Number.Float, ('#pop', 'expr-chain')),
            (r'[0-9]+\.[0-9]*[eE][\+\-]?[0-9]+', Number.Float, ('#pop', 'expr-chain')),
            (r'[0-9]+\.[0-9]+', Number.Float, ('#pop', 'expr-chain')),
            (r'[0-9]+\.(?!' + ident + '|\.\.)', Number.Float, ('#pop', 'expr-chain')),

            # Int
            (r'0x[0-9a-fA-F]+', Number.Hex, ('#pop', 'expr-chain')),
            (r'[0-9]+', Number.Integer, ('#pop', 'expr-chain')),

            # String
            (r"'", String.Single, ('#pop', 'expr-chain', 'string-single-interpol')),
            (r'"', String.Double, ('#pop', 'expr-chain', 'string-double')),

            # EReg
            (r'~/(\\\\|\\/|[^/\n])*/[gimsu]*', String.Regex, ('#pop', 'expr-chain')),

            # Array
            (r'\[', Punctuation, ('#pop', 'expr-chain', 'array-decl')),
        ],

        'expr-chain': [
            include('spaces'),
            (r'(?:\+\+|\-\-)', Operator),
            (binop, Operator, ('#pop', 'expr')),
            (r'(?:in)\b', Keyword, ('#pop', 'expr')),
            (r'\?', Operator, ('#pop', 'expr', 'ternary', 'expr')),
            (r'(\.)(' + ident_no_keyword + ')', bygroups(Punctuation, Name)),
            (r'\[', Punctuation, 'array-access'),
            (r'\(', Punctuation, 'call'),
            (r'', Text, '#pop'),
        ],

        # macro reification
        'macro': [
            include('spaces'),
            (r':', Punctuation, ('#pop', 'type')),
            (r'', Text, ('#pop', 'expr')),
        ],

        # cast can be written as "cast expr" or "cast(expr, type)"
        'cast': [
            include('spaces'),
            (r'\(', Punctuation, ('#pop', 'parenthesis-close',
                                  'cast-type', 'expr')),
            (r'', Text, ('#pop', 'expr')),
        ],

        # optionally give a type as the 2nd argument of cast()
        'cast-type': [
            include('spaces'),
            (r',', Punctuation, ('#pop', 'type')),
            (r'', Text, '#pop'),
        ],

        'catch': [
            include('spaces'),
            (r'(?:catch)\b', Keyword, ('expr', 'function-param',
                                       'parenthesis-open')),
            (r'', Text, '#pop'),
        ],

        # do-while loop
        'do': [
            include('spaces'),
            (r'', Punctuation, ('#pop', 'do-while', 'expr')),
        ],

        # the while after do
        'do-while': [
            include('spaces'),
            (r'(?:while)\b', Keyword, ('#pop', 'parenthesis',
                                       'parenthesis-open')),
        ],

        'while': [
            include('spaces'),
            (r'\(', Punctuation, ('#pop', 'expr', 'parenthesis')),
        ],

        'for': [
            include('spaces'),
            (r'\(', Punctuation, ('#pop', 'expr', 'parenthesis')),
        ],

        'if': [
            include('spaces'),
            (r'\(', Punctuation, ('#pop', 'else', 'optional-semicolon', 'expr',
                                  'parenthesis')),
        ],

        'else': [
            include('spaces'),
            (r'(?:else)\b', Keyword, ('#pop', 'expr')),
            (r'', Text, '#pop'),
        ],

        'switch': [
            include('spaces'),
            (r'', Text, ('#pop', 'switch-body', 'bracket-open', 'expr')),
        ],

        'switch-body': [
            include('spaces'),
            (r'(?:case|default)\b', Keyword, ('case-block', 'case')),
            (r'\}', Punctuation, '#pop'),
        ],

        'case': [
            include('spaces'),
            (r':', Punctuation, '#pop'),
            (r'', Text, ('#pop', 'case-sep', 'case-guard', 'expr')),
        ],

        'case-sep': [
            include('spaces'),
            (r':', Punctuation, '#pop'),
            (r',', Punctuation, ('#pop', 'case')),
        ],

        'case-guard': [
            include('spaces'),
            (r'(?:if)\b', Keyword, ('#pop', 'parenthesis', 'parenthesis-open')),
            (r'', Text, '#pop'),
        ],

        # optional multiple expr under a case
        'case-block': [
            include('spaces'),
            (r'(?!(?:case|default)\b|\})', Keyword, 'expr-statement'),
            (r'', Text, '#pop'),
        ],

        'new': [
            include('spaces'),
            (r'', Text, ('#pop', 'call', 'parenthesis-open', 'type')),
        ],

        'array-decl': [
            include('spaces'),
            (r'\]', Punctuation, '#pop'),
            (r'', Text, ('#pop', 'array-decl-sep', 'expr')),
        ],

        'array-decl-sep': [
            include('spaces'),
            (r'\]', Punctuation, '#pop'),
            (r',', Punctuation, ('#pop', 'array-decl')),
        ],

        'array-access': [
            include('spaces'),
            (r'', Text, ('#pop', 'array-access-close', 'expr')),
        ],

        'array-access-close': [
            include('spaces'),
            (r'\]', Punctuation, '#pop'),
        ],

        'comma': [
            include('spaces'),
            (r',', Punctuation, '#pop'),
        ],

        'colon': [
            include('spaces'),
            (r':', Punctuation, '#pop'),
        ],

        'semicolon': [
            include('spaces'),
            (r';', Punctuation, '#pop'),
        ],

        'optional-semicolon': [
            include('spaces'),
            (r';', Punctuation, '#pop'),
            (r'', Text, '#pop'),
        ],

        # identity that CAN be a Haxe keyword
        'ident': [
            include('spaces'),
            (ident, Name, '#pop'),
        ],

        'dollar': [
            include('spaces'),
            (r'\{', Keyword, ('#pop', 'bracket-close', 'expr')),
            (r'', Text, ('#pop', 'expr-chain')),
        ],

        'type-name': [
            include('spaces'),
            (typeid, Name, '#pop'),
        ],

        'type-full-name': [
            include('spaces'),
            (r'\.', Punctuation, 'ident'),
            (r'', Text, '#pop'),
        ],

        'type': [
            include('spaces'),
            (r'\?', Punctuation),
            (ident, Name, ('#pop', 'type-check', 'type-full-name')),
            (r'\{', Punctuation, ('#pop', 'type-check', 'type-struct')),
            (r'\(', Punctuation, ('#pop', 'type-check', 'type-parenthesis')),
        ],

        'type-parenthesis': [
            include('spaces'),
            (r'', Text, ('#pop', 'parenthesis-close', 'type')),
        ],

        'type-check': [
            include('spaces'),
            (r'->', Punctuation, ('#pop', 'type')),
            (r'<(?!=)', Punctuation, 'type-param'),
            (r'', Text, '#pop'),
        ],

        'type-struct': [
            include('spaces'),
            (r'\}', Punctuation, '#pop'),
            (r'\?', Punctuation),
            (r'>', Punctuation, ('comma', 'type')),
            (ident_no_keyword, Name, ('#pop', 'type-struct-sep', 'type', 'colon')),
            include('class-body'),
        ],

        'type-struct-sep': [
            include('spaces'),
            (r'\}', Punctuation, '#pop'),
            (r',', Punctuation, ('#pop', 'type-struct')),
        ],

        # type-param can be a normal type or a constant literal...
        'type-param-type': [
            # Float
            (r'\.[0-9]+', Number.Float, '#pop'),
            (r'[0-9]+[eE][\+\-]?[0-9]+', Number.Float, '#pop'),
            (r'[0-9]+\.[0-9]*[eE][\+\-]?[0-9]+', Number.Float, '#pop'),
            (r'[0-9]+\.[0-9]+', Number.Float, '#pop'),
            (r'[0-9]+\.(?!' + ident + '|\.\.)', Number.Float, '#pop'),

            # Int
            (r'0x[0-9a-fA-F]+', Number.Hex, '#pop'),
            (r'[0-9]+', Number.Integer, '#pop'),

            # String
            (r"'", String.Single, ('#pop', 'string-single')),
            (r'"', String.Double, ('#pop', 'string-double')),

            # EReg
            (r'~/(\\\\|\\/|[^/\n])*/[gim]*', String.Regex, '#pop'),

            # Array
            (r'\[', Operator, ('#pop', 'array-decl')),

            include('type'),
        ],

        # type-param part of a type
        # ie. the <A,B> path in Map<A,B>
        'type-param': [
            include('spaces'),
            (r'', Text, ('#pop', 'type-param-sep', 'type-param-type')),
        ],

        'type-param-sep': [
            include('spaces'),
            (r'>', Punctuation, '#pop'),
            (r',', Punctuation, ('#pop', 'type-param')),
        ],

        # optional type-param that may include constraint
        # ie. <T:Constraint, T2:(ConstraintA,ConstraintB)>
        'type-param-constraint': [
            include('spaces'),
            (r'<(?!=)', Punctuation, ('#pop', 'type-param-constraint-sep',
                                      'type-param-constraint-flag', 'type-name')),
            (r'', Text, '#pop'),
        ],

        'type-param-constraint-sep': [
            include('spaces'),
            (r'>', Punctuation, '#pop'),
            (r',', Punctuation, ('#pop', 'type-param-constraint-sep',
                                 'type-param-constraint-flag', 'type-name')),
        ],

        # the optional constraint inside type-param
        'type-param-constraint-flag': [
            include('spaces'),
            (r':', Punctuation, ('#pop', 'type-param-constraint-flag-type')),
            (r'', Text, '#pop'),
        ],

        'type-param-constraint-flag-type': [
            include('spaces'),
            (r'\(', Punctuation, ('#pop', 'type-param-constraint-flag-type-sep',
                                  'type')),
            (r'', Text, ('#pop', 'type')),
        ],

        'type-param-constraint-flag-type-sep': [
            include('spaces'),
            (r'\)', Punctuation, '#pop'),
            (r',', Punctuation, 'type'),
        ],

        # a parenthesis expr that contain exactly one expr
        'parenthesis': [
            include('spaces'),
            (r'', Text, ('#pop', 'parenthesis-close', 'expr')),
        ],

        'parenthesis-open': [
            include('spaces'),
            (r'\(', Punctuation, '#pop'),
        ],

        'parenthesis-close': [
            include('spaces'),
            (r'\)', Punctuation, '#pop'),
        ],

        'var': [
            include('spaces'),
            (ident_no_keyword, Text, ('#pop', 'var-sep', 'assign', 'flag')),
        ],

        # optional more var decl.
        'var-sep': [
            include('spaces'),
            (r',', Punctuation, ('#pop', 'var')),
            (r'', Text, '#pop'),
        ],

        # optional assignment
        'assign': [
            include('spaces'),
            (r'=', Operator, ('#pop', 'expr')),
            (r'', Text, '#pop'),
        ],

        # optional type flag
        'flag': [
            include('spaces'),
            (r':', Punctuation, ('#pop', 'type')),
            (r'', Text, '#pop'),
        ],

        # colon as part of a ternary operator (?:)
        'ternary': [
            include('spaces'),
            (r':', Operator, '#pop'),
        ],

        # function call
        'call': [
            include('spaces'),
            (r'\)', Punctuation, '#pop'),
            (r'', Text, ('#pop', 'call-sep', 'expr')),
        ],

        # after a call param
        'call-sep': [
            include('spaces'),
            (r'\)', Punctuation, '#pop'),
            (r',', Punctuation, ('#pop', 'call')),
        ],

        # bracket can be block or object
        'bracket': [
            include('spaces'),
            (r'(?!(?:\$\s*[a-z]\b|\$(?!'+ident+')))' + ident_no_keyword, Name,
             ('#pop', 'bracket-check')),
            (r"'", String.Single, ('#pop', 'bracket-check', 'string-single')),
            (r'"', String.Double, ('#pop', 'bracket-check', 'string-double')),
            (r'', Text, ('#pop', 'block')),
        ],

        'bracket-check': [
            include('spaces'),
            (r':', Punctuation, ('#pop', 'object-sep', 'expr')), #is object
            (r'', Text, ('#pop', 'block', 'optional-semicolon', 'expr-chain')), #is block
        ],

        # code block
        'block': [
            include('spaces'),
            (r'\}', Punctuation, '#pop'),
            (r'', Text, 'expr-statement'),
        ],

        # object in key-value pairs
        'object': [
            include('spaces'),
            (r'\}', Punctuation, '#pop'),
            (r'', Text, ('#pop', 'object-sep', 'expr', 'colon', 'ident-or-string'))
        ],

        # a key of an object
        'ident-or-string': [
            include('spaces'),
            (ident_no_keyword, Name, '#pop'),
            (r"'", String.Single, ('#pop', 'string-single')),
            (r'"', String.Double, ('#pop', 'string-double')),
        ],

        # after a key-value pair in object
        'object-sep': [
            include('spaces'),
            (r'\}', Punctuation, '#pop'),
            (r',', Punctuation, ('#pop', 'object')),
        ],



    }

    def analyse_text(text):
        if re.match(r'\w+\s*:\s*\w', text): return 0.3


def _indentation(lexer, match, ctx):
    indentation = match.group(0)
    yield match.start(), Text, indentation
    ctx.last_indentation = indentation
    ctx.pos = match.end()

    if hasattr(ctx, 'block_state') and ctx.block_state and \
            indentation.startswith(ctx.block_indentation) and \
            indentation != ctx.block_indentation:
        ctx.stack.append(ctx.block_state)
    else:
        ctx.block_state = None
        ctx.block_indentation = None
        ctx.stack.append('content')

def _starts_block(token, state):
    def callback(lexer, match, ctx):
        yield match.start(), token, match.group(0)

        if hasattr(ctx, 'last_indentation'):
            ctx.block_indentation = ctx.last_indentation
        else:
            ctx.block_indentation = ''

        ctx.block_state = state
        ctx.pos = match.end()

    return callback


class HamlLexer(ExtendedRegexLexer):
    """
    For Haml markup.

    .. versionadded:: 1.3
    """

    name = 'Haml'
    aliases = ['haml']
    filenames = ['*.haml']
    mimetypes = ['text/x-haml']

    flags = re.IGNORECASE
    # Haml can include " |\n" anywhere,
    # which is ignored and used to wrap long lines.
    # To accomodate this, use this custom faux dot instead.
    _dot = r'(?: \|\n(?=.* \|)|.)'

    # In certain places, a comma at the end of the line
    # allows line wrapping as well.
    _comma_dot = r'(?:,\s*\n|' + _dot + ')'
    tokens = {
        'root': [
            (r'[ \t]*\n', Text),
            (r'[ \t]*', _indentation),
        ],

        'css': [
            (r'\.[a-z0-9_:-]+', Name.Class, 'tag'),
            (r'\#[a-z0-9_:-]+', Name.Function, 'tag'),
        ],

        'eval-or-plain': [
            (r'[&!]?==', Punctuation, 'plain'),
            (r'([&!]?[=~])(' + _comma_dot + r'*\n)',
             bygroups(Punctuation, using(RubyLexer)),
             'root'),
            (r'', Text, 'plain'),
        ],

        'content': [
            include('css'),
            (r'%[a-z0-9_:-]+', Name.Tag, 'tag'),
            (r'!!!' + _dot + r'*\n', Name.Namespace, '#pop'),
            (r'(/)(\[' + _dot + '*?\])(' + _dot + r'*\n)',
             bygroups(Comment, Comment.Special, Comment),
             '#pop'),
            (r'/' + _dot + r'*\n', _starts_block(Comment, 'html-comment-block'),
             '#pop'),
            (r'-#' + _dot + r'*\n', _starts_block(Comment.Preproc,
                                                 'haml-comment-block'), '#pop'),
            (r'(-)(' + _comma_dot + r'*\n)',
             bygroups(Punctuation, using(RubyLexer)),
             '#pop'),
            (r':' + _dot + r'*\n', _starts_block(Name.Decorator, 'filter-block'),
             '#pop'),
            include('eval-or-plain'),
        ],

        'tag': [
            include('css'),
            (r'\{(,\n|' + _dot + ')*?\}', using(RubyLexer)),
            (r'\[' + _dot + '*?\]', using(RubyLexer)),
            (r'\(', Text, 'html-attributes'),
            (r'/[ \t]*\n', Punctuation, '#pop:2'),
            (r'[<>]{1,2}(?=[ \t=])', Punctuation),
            include('eval-or-plain'),
        ],

        'plain': [
            (r'([^#\n]|#[^{\n]|(\\\\)*\\#\{)+', Text),
            (r'(#\{)(' + _dot + '*?)(\})',
             bygroups(String.Interpol, using(RubyLexer), String.Interpol)),
            (r'\n', Text, 'root'),
        ],

        'html-attributes': [
            (r'\s+', Text),
            (r'[a-z0-9_:-]+[ \t]*=', Name.Attribute, 'html-attribute-value'),
            (r'[a-z0-9_:-]+', Name.Attribute),
            (r'\)', Text, '#pop'),
        ],

        'html-attribute-value': [
            (r'[ \t]+', Text),
            (r'[a-z0-9_]+', Name.Variable, '#pop'),
            (r'@[a-z0-9_]+', Name.Variable.Instance, '#pop'),
            (r'\$[a-z0-9_]+', Name.Variable.Global, '#pop'),
            (r"'(\\\\|\\'|[^'\n])*'", String, '#pop'),
            (r'"(\\\\|\\"|[^"\n])*"', String, '#pop'),
        ],

        'html-comment-block': [
            (_dot + '+', Comment),
            (r'\n', Text, 'root'),
        ],

        'haml-comment-block': [
            (_dot + '+', Comment.Preproc),
            (r'\n', Text, 'root'),
        ],

        'filter-block': [
            (r'([^#\n]|#[^{\n]|(\\\\)*\\#\{)+', Name.Decorator),
            (r'(#\{)(' + _dot + '*?)(\})',
             bygroups(String.Interpol, using(RubyLexer), String.Interpol)),
            (r'\n', Text, 'root'),
        ],
    }


common_sass_tokens = {
    'value': [
        (r'[ \t]+', Text),
        (r'[!$][\w-]+', Name.Variable),
        (r'url\(', String.Other, 'string-url'),
        (r'[a-z_-][\w-]*(?=\()', Name.Function),
        (r'(azimuth|background-attachment|background-color|'
         r'background-image|background-position|background-repeat|'
         r'background|border-bottom-color|border-bottom-style|'
         r'border-bottom-width|border-left-color|border-left-style|'
         r'border-left-width|border-right|border-right-color|'
         r'border-right-style|border-right-width|border-top-color|'
         r'border-top-style|border-top-width|border-bottom|'
         r'border-collapse|border-left|border-width|border-color|'
         r'border-spacing|border-style|border-top|border|caption-side|'
         r'clear|clip|color|content|counter-increment|counter-reset|'
         r'cue-after|cue-before|cue|cursor|direction|display|'
         r'elevation|empty-cells|float|font-family|font-size|'
         r'font-size-adjust|font-stretch|font-style|font-variant|'
         r'font-weight|font|height|letter-spacing|line-height|'
         r'list-style-type|list-style-image|list-style-position|'
         r'list-style|margin-bottom|margin-left|margin-right|'
         r'margin-top|margin|marker-offset|marks|max-height|max-width|'
         r'min-height|min-width|opacity|orphans|outline|outline-color|'
         r'outline-style|outline-width|overflow|padding-bottom|'
         r'padding-left|padding-right|padding-top|padding|page|'
         r'page-break-after|page-break-before|page-break-inside|'
         r'pause-after|pause-before|pause|pitch|pitch-range|'
         r'play-during|position|quotes|richness|right|size|'
         r'speak-header|speak-numeral|speak-punctuation|speak|'
         r'speech-rate|stress|table-layout|text-align|text-decoration|'
         r'text-indent|text-shadow|text-transform|top|unicode-bidi|'
         r'vertical-align|visibility|voice-family|volume|white-space|'
         r'widows|width|word-spacing|z-index|bottom|left|'
         r'above|absolute|always|armenian|aural|auto|avoid|baseline|'
         r'behind|below|bidi-override|blink|block|bold|bolder|both|'
         r'capitalize|center-left|center-right|center|circle|'
         r'cjk-ideographic|close-quote|collapse|condensed|continuous|'
         r'crop|crosshair|cross|cursive|dashed|decimal-leading-zero|'
         r'decimal|default|digits|disc|dotted|double|e-resize|embed|'
         r'extra-condensed|extra-expanded|expanded|fantasy|far-left|'
         r'far-right|faster|fast|fixed|georgian|groove|hebrew|help|'
         r'hidden|hide|higher|high|hiragana-iroha|hiragana|icon|'
         r'inherit|inline-table|inline|inset|inside|invert|italic|'
         r'justify|katakana-iroha|katakana|landscape|larger|large|'
         r'left-side|leftwards|level|lighter|line-through|list-item|'
         r'loud|lower-alpha|lower-greek|lower-roman|lowercase|ltr|'
         r'lower|low|medium|message-box|middle|mix|monospace|'
         r'n-resize|narrower|ne-resize|no-close-quote|no-open-quote|'
         r'no-repeat|none|normal|nowrap|nw-resize|oblique|once|'
         r'open-quote|outset|outside|overline|pointer|portrait|px|'
         r'relative|repeat-x|repeat-y|repeat|rgb|ridge|right-side|'
         r'rightwards|s-resize|sans-serif|scroll|se-resize|'
         r'semi-condensed|semi-expanded|separate|serif|show|silent|'
         r'slow|slower|small-caps|small-caption|smaller|soft|solid|'
         r'spell-out|square|static|status-bar|super|sw-resize|'
         r'table-caption|table-cell|table-column|table-column-group|'
         r'table-footer-group|table-header-group|table-row|'
         r'table-row-group|text|text-bottom|text-top|thick|thin|'
         r'transparent|ultra-condensed|ultra-expanded|underline|'
         r'upper-alpha|upper-latin|upper-roman|uppercase|url|'
         r'visible|w-resize|wait|wider|x-fast|x-high|x-large|x-loud|'
         r'x-low|x-small|x-soft|xx-large|xx-small|yes)\b', Name.Constant),
        (r'(indigo|gold|firebrick|indianred|darkolivegreen|'
         r'darkseagreen|mediumvioletred|mediumorchid|chartreuse|'
         r'mediumslateblue|springgreen|crimson|lightsalmon|brown|'
         r'turquoise|olivedrab|cyan|skyblue|darkturquoise|'
         r'goldenrod|darkgreen|darkviolet|darkgray|lightpink|'
         r'darkmagenta|lightgoldenrodyellow|lavender|yellowgreen|thistle|'
         r'violet|orchid|ghostwhite|honeydew|cornflowerblue|'
         r'darkblue|darkkhaki|mediumpurple|cornsilk|bisque|slategray|'
         r'darkcyan|khaki|wheat|deepskyblue|darkred|steelblue|aliceblue|'
         r'gainsboro|mediumturquoise|floralwhite|coral|lightgrey|'
         r'lightcyan|darksalmon|beige|azure|lightsteelblue|oldlace|'
         r'greenyellow|royalblue|lightseagreen|mistyrose|sienna|'
         r'lightcoral|orangered|navajowhite|palegreen|burlywood|'
         r'seashell|mediumspringgreen|papayawhip|blanchedalmond|'
         r'peru|aquamarine|darkslategray|ivory|dodgerblue|'
         r'lemonchiffon|chocolate|orange|forestgreen|slateblue|'
         r'mintcream|antiquewhite|darkorange|cadetblue|moccasin|'
         r'limegreen|saddlebrown|darkslateblue|lightskyblue|deeppink|'
         r'plum|darkgoldenrod|sandybrown|magenta|tan|'
         r'rosybrown|pink|lightblue|palevioletred|mediumseagreen|'
         r'dimgray|powderblue|seagreen|snow|mediumblue|midnightblue|'
         r'paleturquoise|palegoldenrod|whitesmoke|darkorchid|salmon|'
         r'lightslategray|lawngreen|lightgreen|tomato|hotpink|'
         r'lightyellow|lavenderblush|linen|mediumaquamarine|'
         r'blueviolet|peachpuff)\b', Name.Entity),
        (r'(black|silver|gray|white|maroon|red|purple|fuchsia|green|'
         r'lime|olive|yellow|navy|blue|teal|aqua)\b', Name.Builtin),
        (r'\!(important|default)', Name.Exception),
        (r'(true|false)', Name.Pseudo),
        (r'(and|or|not)', Operator.Word),
        (r'/\*', Comment.Multiline, 'inline-comment'),
        (r'//[^\n]*', Comment.Single),
        (r'\#[a-z0-9]{1,6}', Number.Hex),
        (r'(-?\d+)(\%|[a-z]+)?', bygroups(Number.Integer, Keyword.Type)),
        (r'(-?\d*\.\d+)(\%|[a-z]+)?', bygroups(Number.Float, Keyword.Type)),
        (r'#{', String.Interpol, 'interpolation'),
        (r'[~\^\*!&%<>\|+=@:,./?-]+', Operator),
        (r'[\[\]()]+', Punctuation),
        (r'"', String.Double, 'string-double'),
        (r"'", String.Single, 'string-single'),
        (r'[a-z_-][\w-]*', Name),
    ],

    'interpolation': [
        (r'\}', String.Interpol, '#pop'),
        include('value'),
    ],

    'selector': [
        (r'[ \t]+', Text),
        (r'\:', Name.Decorator, 'pseudo-class'),
        (r'\.', Name.Class, 'class'),
        (r'\#', Name.Namespace, 'id'),
        (r'[a-zA-Z0-9_-]+', Name.Tag),
        (r'#\{', String.Interpol, 'interpolation'),
        (r'&', Keyword),
        (r'[~\^\*!&\[\]\(\)<>\|+=@:;,./?-]', Operator),
        (r'"', String.Double, 'string-double'),
        (r"'", String.Single, 'string-single'),
    ],

    'string-double': [
        (r'(\\.|#(?=[^\n{])|[^\n"#])+', String.Double),
        (r'#\{', String.Interpol, 'interpolation'),
        (r'"', String.Double, '#pop'),
    ],

    'string-single': [
        (r"(\\.|#(?=[^\n{])|[^\n'#])+", String.Double),
        (r'#\{', String.Interpol, 'interpolation'),
        (r"'", String.Double, '#pop'),
    ],

    'string-url': [
        (r'(\\#|#(?=[^\n{])|[^\n#)])+', String.Other),
        (r'#\{', String.Interpol, 'interpolation'),
        (r'\)', String.Other, '#pop'),
    ],

    'pseudo-class': [
        (r'[\w-]+', Name.Decorator),
        (r'#\{', String.Interpol, 'interpolation'),
        (r'', Text, '#pop'),
    ],

    'class': [
        (r'[\w-]+', Name.Class),
        (r'#\{', String.Interpol, 'interpolation'),
        (r'', Text, '#pop'),
    ],

    'id': [
        (r'[\w-]+', Name.Namespace),
        (r'#\{', String.Interpol, 'interpolation'),
        (r'', Text, '#pop'),
    ],

    'for': [
        (r'(from|to|through)', Operator.Word),
        include('value'),
    ],
}

class SassLexer(ExtendedRegexLexer):
    """
    For Sass stylesheets.

    .. versionadded:: 1.3
    """

    name = 'Sass'
    aliases = ['sass']
    filenames = ['*.sass']
    mimetypes = ['text/x-sass']

    flags = re.IGNORECASE
    tokens = {
        'root': [
            (r'[ \t]*\n', Text),
            (r'[ \t]*', _indentation),
        ],

        'content': [
            (r'//[^\n]*', _starts_block(Comment.Single, 'single-comment'),
             'root'),
            (r'/\*[^\n]*', _starts_block(Comment.Multiline, 'multi-comment'),
             'root'),
            (r'@import', Keyword, 'import'),
            (r'@for', Keyword, 'for'),
            (r'@(debug|warn|if|while)', Keyword, 'value'),
            (r'(@mixin)( [\w-]+)', bygroups(Keyword, Name.Function), 'value'),
            (r'(@include)( [\w-]+)', bygroups(Keyword, Name.Decorator), 'value'),
            (r'@extend', Keyword, 'selector'),
            (r'@[a-z0-9_-]+', Keyword, 'selector'),
            (r'=[\w-]+', Name.Function, 'value'),
            (r'\+[\w-]+', Name.Decorator, 'value'),
            (r'([!$][\w-]\w*)([ \t]*(?:(?:\|\|)?=|:))',
             bygroups(Name.Variable, Operator), 'value'),
            (r':', Name.Attribute, 'old-style-attr'),
            (r'(?=.+?[=:]([^a-z]|$))', Name.Attribute, 'new-style-attr'),
            (r'', Text, 'selector'),
        ],

        'single-comment': [
            (r'.+', Comment.Single),
            (r'\n', Text, 'root'),
        ],

        'multi-comment': [
            (r'.+', Comment.Multiline),
            (r'\n', Text, 'root'),
        ],

        'import': [
            (r'[ \t]+', Text),
            (r'\S+', String),
            (r'\n', Text, 'root'),
        ],

        'old-style-attr': [
            (r'[^\s:="\[]+', Name.Attribute),
            (r'#{', String.Interpol, 'interpolation'),
            (r'[ \t]*=', Operator, 'value'),
            (r'', Text, 'value'),
        ],

        'new-style-attr': [
            (r'[^\s:="\[]+', Name.Attribute),
            (r'#{', String.Interpol, 'interpolation'),
            (r'[ \t]*[=:]', Operator, 'value'),
        ],

        'inline-comment': [
            (r"(\\#|#(?=[^\n{])|\*(?=[^\n/])|[^\n#*])+", Comment.Multiline),
            (r'#\{', String.Interpol, 'interpolation'),
            (r"\*/", Comment, '#pop'),
        ],
    }
    for group, common in iteritems(common_sass_tokens):
        tokens[group] = copy.copy(common)
    tokens['value'].append((r'\n', Text, 'root'))
    tokens['selector'].append((r'\n', Text, 'root'))


class ScssLexer(RegexLexer):
    """
    For SCSS stylesheets.
    """

    name = 'SCSS'
    aliases = ['scss']
    filenames = ['*.scss']
    mimetypes = ['text/x-scss']

    flags = re.IGNORECASE | re.DOTALL
    tokens = {
        'root': [
            (r'\s+', Text),
            (r'//.*?\n', Comment.Single),
            (r'/\*.*?\*/', Comment.Multiline),
            (r'@import', Keyword, 'value'),
            (r'@for', Keyword, 'for'),
            (r'@(debug|warn|if|while)', Keyword, 'value'),
            (r'(@mixin)( [\w-]+)', bygroups(Keyword, Name.Function), 'value'),
            (r'(@include)( [\w-]+)', bygroups(Keyword, Name.Decorator), 'value'),
            (r'@extend', Keyword, 'selector'),
            (r'@[a-z0-9_-]+', Keyword, 'selector'),
            (r'(\$[\w-]*\w)([ \t]*:)', bygroups(Name.Variable, Operator), 'value'),
            (r'(?=[^;{}][;}])', Name.Attribute, 'attr'),
            (r'(?=[^;{}:]+:[^a-z])', Name.Attribute, 'attr'),
            (r'', Text, 'selector'),
        ],

        'attr': [
            (r'[^\s:="\[]+', Name.Attribute),
            (r'#{', String.Interpol, 'interpolation'),
            (r'[ \t]*:', Operator, 'value'),
        ],

        'inline-comment': [
            (r"(\\#|#(?=[^{])|\*(?=[^/])|[^#*])+", Comment.Multiline),
            (r'#\{', String.Interpol, 'interpolation'),
            (r"\*/", Comment, '#pop'),
        ],
    }
    for group, common in iteritems(common_sass_tokens):
        tokens[group] = copy.copy(common)
    tokens['value'].extend([(r'\n', Text), (r'[;{}]', Punctuation, 'root')])
    tokens['selector'].extend([(r'\n', Text), (r'[;{}]', Punctuation, 'root')])


class CoffeeScriptLexer(RegexLexer):
    """
    For `CoffeeScript`_ source code.

    .. _CoffeeScript: http://coffeescript.org

    .. versionadded:: 1.3
    """

    name = 'CoffeeScript'
    aliases = ['coffee-script', 'coffeescript', 'coffee']
    filenames = ['*.coffee']
    mimetypes = ['text/coffeescript']

    flags = re.DOTALL
    tokens = {
        'commentsandwhitespace': [
            (r'\s+', Text),
            (r'###[^#].*?###', Comment.Multiline),
            (r'#(?!##[^#]).*?\n', Comment.Single),
        ],
        'multilineregex': [
            (r'[^/#]+', String.Regex),
            (r'///([gim]+\b|\B)', String.Regex, '#pop'),
            (r'#{', String.Interpol, 'interpoling_string'),
            (r'[/#]', String.Regex),
        ],
        'slashstartsregex': [
            include('commentsandwhitespace'),
            (r'///', String.Regex, ('#pop', 'multilineregex')),
            (r'/(?! )(\\.|[^[/\\\n]|\[(\\.|[^\]\\\n])*])+/'
             r'([gim]+\b|\B)', String.Regex, '#pop'),
            (r'', Text, '#pop'),
        ],
        'root': [
            # this next expr leads to infinite loops root -> slashstartsregex
            #(r'^(?=\s|/|<!--)', Text, 'slashstartsregex'),
            include('commentsandwhitespace'),
            (r'\+\+|~|&&|\band\b|\bor\b|\bis\b|\bisnt\b|\bnot\b|\?|:|'
             r'\|\||\\(?=\n)|'
             r'(<<|>>>?|==?(?!>)|!=?|=(?!>)|-(?!>)|[<>+*`%&\|\^/])=?',
             Operator, 'slashstartsregex'),
            (r'(?:\([^()]*\))?\s*[=-]>', Name.Function),
            (r'[{(\[;,]', Punctuation, 'slashstartsregex'),
            (r'[})\].]', Punctuation),
            (r'(?<![\.\$])(for|own|in|of|while|until|'
             r'loop|break|return|continue|'
             r'switch|when|then|if|unless|else|'
             r'throw|try|catch|finally|new|delete|typeof|instanceof|super|'
             r'extends|this|class|by)\b', Keyword, 'slashstartsregex'),
            (r'(?<![\.\$])(true|false|yes|no|on|off|null|'
             r'NaN|Infinity|undefined)\b',
             Keyword.Constant),
            (r'(Array|Boolean|Date|Error|Function|Math|netscape|'
             r'Number|Object|Packages|RegExp|String|sun|decodeURI|'
             r'decodeURIComponent|encodeURI|encodeURIComponent|'
             r'eval|isFinite|isNaN|parseFloat|parseInt|document|window)\b',
             Name.Builtin),
            (r'[$a-zA-Z_][a-zA-Z0-9_\.:\$]*\s*[:=]\s', Name.Variable,
              'slashstartsregex'),
            (r'@[$a-zA-Z_][a-zA-Z0-9_\.:\$]*\s*[:=]\s', Name.Variable.Instance,
              'slashstartsregex'),
            (r'@', Name.Other, 'slashstartsregex'),
            (r'@?[$a-zA-Z_][a-zA-Z0-9_\$]*', Name.Other, 'slashstartsregex'),
            (r'[0-9][0-9]*\.[0-9]+([eE][0-9]+)?[fd]?', Number.Float),
            (r'0x[0-9a-fA-F]+', Number.Hex),
            (r'[0-9]+', Number.Integer),
            ('"""', String, 'tdqs'),
            ("'''", String, 'tsqs'),
            ('"', String, 'dqs'),
            ("'", String, 'sqs'),
        ],
        'strings': [
            (r'[^#\\\'"]+', String),
            # note that all coffee script strings are multi-line.
            # hashmarks, quotes and backslashes must be parsed one at a time
        ],
        'interpoling_string' : [
            (r'}', String.Interpol, "#pop"),
            include('root')
        ],
        'dqs': [
            (r'"', String, '#pop'),
            (r'\\.|\'', String), # double-quoted string don't need ' escapes
            (r'#{', String.Interpol, "interpoling_string"),
            include('strings')
        ],
        'sqs': [
            (r"'", String, '#pop'),
            (r'#|\\.|"', String), # single quoted strings don't need " escapses
            include('strings')
        ],
        'tdqs': [
            (r'"""', String, '#pop'),
            (r'\\.|\'|"', String), # no need to escape quotes in triple-string
            (r'#{', String.Interpol, "interpoling_string"),
            include('strings'),
        ],
        'tsqs': [
            (r"'''", String, '#pop'),
            (r'#|\\.|\'|"', String), # no need to escape quotes in triple-strings
            include('strings')
        ],
    }


class KalLexer(RegexLexer):
    """
    For `Kal`_ source code.

    .. _Kal: http://rzimmerman.github.io/kal


    .. versionadded:: 2.0
    """

    name = 'Kal'
    aliases = ['kal']
    filenames = ['*.kal']
    mimetypes = ['text/kal', 'application/kal']

    flags = re.DOTALL
    tokens = {
        'commentsandwhitespace': [
            (r'\s+', Text),
            (r'###[^#].*?###', Comment.Multiline),
            (r'#(?!##[^#]).*?\n', Comment.Single),
        ],
        'functiondef': [
            (r'[$a-zA-Z_][a-zA-Z0-9_\$]*\s*', Name.Function, '#pop'),
            include('commentsandwhitespace'),
        ],
        'classdef': [
            (r'\binherits\s+from\b', Keyword),
            (r'[$a-zA-Z_][a-zA-Z0-9_\$]*\s*\n', Name.Class, '#pop'),
            (r'[$a-zA-Z_][a-zA-Z0-9_\$]*\s*', Name.Class),
            include('commentsandwhitespace'),
        ],
        'listcomprehension': [
            (r'\]', Punctuation, '#pop'),
            (r'\b(property|value)\b', Keyword),
            include('root'),
        ],
        'waitfor': [
            (r'\n', Punctuation, '#pop'),
            (r'\bfrom\b', Keyword),
            include('root'),
        ],
        'root': [
            include('commentsandwhitespace'),
            (r'/(?! )(\\.|[^[/\\\n]|\[(\\.|[^\]\\\n])*])+/'
             r'([gim]+\b|\B)', String.Regex),
            (r'\?|:|_(?=\n)|==?|!=|-(?!>)|[<>+*/-]=?',
             Operator),
            (r'\band\b|\bor\b|\bis\b|\bisnt\b|\bnot\b|'
             r'\bbut\b|\bbitwise\b|\bmod\b|\^|\bxor\b|\bexists\b|\bdoesnt\s+exist\b',
             Operator.Word),
            (r'(?:\([^()]+\))?\s*>', Name.Function),
            (r'[{(]', Punctuation),
            (r'\[', Punctuation, 'listcomprehension'),
            (r'[})\]\.\,]', Punctuation),
            (r'\b(function|method|task)\b', Keyword.Declaration, 'functiondef'),
            (r'\bclass\b', Keyword.Declaration, 'classdef'),
            (r'\b(safe\s+)?wait\s+for\b', Keyword, 'waitfor'),
            (r'\b(me|this)(\.[$a-zA-Z_][a-zA-Z0-9_\.\$]*)?\b', Name.Variable.Instance),
            (r'(?<![\.\$])(for(\s+(parallel|series))?|in|of|while|until|'
             r'break|return|continue|'
             r'when|if|unless|else|otherwise|except\s+when|'
             r'throw|raise|fail\s+with|try|catch|finally|new|delete|'
             r'typeof|instanceof|super|run\s+in\s+parallel|'
             r'inherits\s+from)\b', Keyword),
            (r'(?<![\.\$])(true|false|yes|no|on|off|null|nothing|none|'
             r'NaN|Infinity|undefined)\b',
             Keyword.Constant),
            (r'(Array|Boolean|Date|Error|Function|Math|netscape|'
             r'Number|Object|Packages|RegExp|String|sun|decodeURI|'
             r'decodeURIComponent|encodeURI|encodeURIComponent|'
             r'eval|isFinite|isNaN|parseFloat|parseInt|document|window|'
             r'print)\b',
             Name.Builtin),
            (r'[$a-zA-Z_][a-zA-Z0-9_\.\$]*\s*(:|[\+\-\*\/]?\=)?\b', Name.Variable),
            (r'[0-9][0-9]*\.[0-9]+([eE][0-9]+)?[fd]?', Number.Float),
            (r'0x[0-9a-fA-F]+', Number.Hex),
            (r'[0-9]+', Number.Integer),
            ('"""', String, 'tdqs'),
            ("'''", String, 'tsqs'),
            ('"', String, 'dqs'),
            ("'", String, 'sqs'),
        ],
        'strings': [
            (r'[^#\\\'"]+', String),
            # note that all kal strings are multi-line.
            # hashmarks, quotes and backslashes must be parsed one at a time
        ],
        'interpoling_string' : [
            (r'}', String.Interpol, "#pop"),
            include('root')
        ],
        'dqs': [
            (r'"', String, '#pop'),
            (r'\\.|\'', String), # double-quoted string don't need ' escapes
            (r'#{', String.Interpol, "interpoling_string"),
            include('strings')
        ],
        'sqs': [
            (r"'", String, '#pop'),
            (r'#|\\.|"', String), # single quoted strings don't need " escapses
            include('strings')
        ],
        'tdqs': [
            (r'"""', String, '#pop'),
            (r'\\.|\'|"', String), # no need to escape quotes in triple-string
            (r'#{', String.Interpol, "interpoling_string"),
            include('strings'),
        ],
        'tsqs': [
            (r"'''", String, '#pop'),
            (r'#|\\.|\'|"', String), # no need to escape quotes in triple-strings
            include('strings')
        ],
    }


class LiveScriptLexer(RegexLexer):
    """
    For `LiveScript`_ source code.

    .. _LiveScript: http://gkz.github.com/LiveScript/

    New in Pygments 1.6.
    """

    name = 'LiveScript'
    aliases = ['live-script', 'livescript']
    filenames = ['*.ls']
    mimetypes = ['text/livescript']

    flags = re.DOTALL
    tokens = {
        'commentsandwhitespace': [
            (r'\s+', Text),
            (r'/\*.*?\*/', Comment.Multiline),
            (r'#.*?\n', Comment.Single),
        ],
        'multilineregex': [
            include('commentsandwhitespace'),
            (r'//([gim]+\b|\B)', String.Regex, '#pop'),
            (r'/', String.Regex),
            (r'[^/#]+', String.Regex)
        ],
        'slashstartsregex': [
            include('commentsandwhitespace'),
            (r'//', String.Regex, ('#pop', 'multilineregex')),
            (r'/(?! )(\\.|[^[/\\\n]|\[(\\.|[^\]\\\n])*])+/'
             r'([gim]+\b|\B)', String.Regex, '#pop'),
            (r'', Text, '#pop'),
        ],
        'root': [
            # this next expr leads to infinite loops root -> slashstartsregex
            #(r'^(?=\s|/|<!--)', Text, 'slashstartsregex'),
            include('commentsandwhitespace'),
            (r'(?:\([^()]+\))?[ ]*[~-]{1,2}>|'
             r'(?:\(?[^()\n]+\)?)?[ ]*<[~-]{1,2}', Name.Function),
            (r'\+\+|&&|(?<![\.\$])\b(?:and|x?or|is|isnt|not)\b|\?|:|=|'
             r'\|\||\\(?=\n)|(<<|>>>?|==?|!=?|'
             r'~(?!\~?>)|-(?!\-?>)|<(?!\[)|(?<!\])>|'
             r'[+*`%&\|\^/])=?',
             Operator, 'slashstartsregex'),
            (r'[{(\[;,]', Punctuation, 'slashstartsregex'),
            (r'[})\].]', Punctuation),
            (r'(?<![\.\$])(for|own|in|of|while|until|loop|break|'
             r'return|continue|switch|when|then|if|unless|else|'
             r'throw|try|catch|finally|new|delete|typeof|instanceof|super|'
             r'extends|this|class|by|const|var|to|til)\b', Keyword,
              'slashstartsregex'),
            (r'(?<![\.\$])(true|false|yes|no|on|off|'
             r'null|NaN|Infinity|undefined|void)\b',
              Keyword.Constant),
            (r'(Array|Boolean|Date|Error|Function|Math|netscape|'
             r'Number|Object|Packages|RegExp|String|sun|decodeURI|'
             r'decodeURIComponent|encodeURI|encodeURIComponent|'
             r'eval|isFinite|isNaN|parseFloat|parseInt|document|window)\b',
              Name.Builtin),
            (r'[$a-zA-Z_][a-zA-Z0-9_\.\-:\$]*\s*[:=]\s', Name.Variable,
              'slashstartsregex'),
            (r'@[$a-zA-Z_][a-zA-Z0-9_\.\-:\$]*\s*[:=]\s', Name.Variable.Instance,
              'slashstartsregex'),
            (r'@', Name.Other, 'slashstartsregex'),
            (r'@?[$a-zA-Z_][a-zA-Z0-9_\-]*', Name.Other, 'slashstartsregex'),
            (r'[0-9]+\.[0-9]+([eE][0-9]+)?[fd]?(?:[a-zA-Z_]+)?', Number.Float),
            (r'[0-9]+(~[0-9a-z]+)?(?:[a-zA-Z_]+)?', Number.Integer),
            ('"""', String, 'tdqs'),
            ("'''", String, 'tsqs'),
            ('"', String, 'dqs'),
            ("'", String, 'sqs'),
            (r'\\[\w$-]+', String),
            (r'<\[.*?\]>', String),
        ],
        'strings': [
            (r'[^#\\\'"]+', String),
            # note that all coffee script strings are multi-line.
            # hashmarks, quotes and backslashes must be parsed one at a time
        ],
        'interpoling_string' : [
            (r'}', String.Interpol, "#pop"),
            include('root')
        ],
        'dqs': [
            (r'"', String, '#pop'),
            (r'\\.|\'', String), # double-quoted string don't need ' escapes
            (r'#{', String.Interpol, "interpoling_string"),
            (r'#', String),
            include('strings')
        ],
        'sqs': [
            (r"'", String, '#pop'),
            (r'#|\\.|"', String), # single quoted strings don't need " escapses
            include('strings')
        ],
        'tdqs': [
            (r'"""', String, '#pop'),
            (r'\\.|\'|"', String), # no need to escape quotes in triple-string
            (r'#{', String.Interpol, "interpoling_string"),
            (r'#', String),
            include('strings'),
        ],
        'tsqs': [
            (r"'''", String, '#pop'),
            (r'#|\\.|\'|"', String), # no need to escape quotes in triple-strings
            include('strings')
        ],
    }


class DuelLexer(RegexLexer):
    """
    Lexer for Duel Views Engine (formerly JBST) markup with JavaScript code blocks.
    See http://duelengine.org/.
    See http://jsonml.org/jbst/.

    .. versionadded:: 1.4
    """

    name = 'Duel'
    aliases = ['duel', 'jbst', 'jsonml+bst']
    filenames = ['*.duel','*.jbst']
    mimetypes = ['text/x-duel','text/x-jbst']

    flags = re.DOTALL

    tokens = {
        'root': [
            (r'(<%[@=#!:]?)(.*?)(%>)',
             bygroups(Name.Tag, using(JavascriptLexer), Name.Tag)),
            (r'(<%\$)(.*?)(:)(.*?)(%>)',
             bygroups(Name.Tag, Name.Function, Punctuation, String, Name.Tag)),
            (r'(<%--)(.*?)(--%>)',
             bygroups(Name.Tag, Comment.Multiline, Name.Tag)),
            (r'(<script.*?>)(.*?)(</script>)',
             bygroups(using(HtmlLexer),
                      using(JavascriptLexer), using(HtmlLexer))),
            (r'(.+?)(?=<)', using(HtmlLexer)),
            (r'.+', using(HtmlLexer)),
        ],
    }


class ScamlLexer(ExtendedRegexLexer):
    """
    For `Scaml markup <http://scalate.fusesource.org/>`_.  Scaml is Haml for Scala.

    .. versionadded:: 1.4
    """

    name = 'Scaml'
    aliases = ['scaml']
    filenames = ['*.scaml']
    mimetypes = ['text/x-scaml']

    flags = re.IGNORECASE
    # Scaml does not yet support the " |\n" notation to
    # wrap long lines.  Once it does, use the custom faux
    # dot instead.
    # _dot = r'(?: \|\n(?=.* \|)|.)'
    _dot = r'.'

    tokens = {
        'root': [
            (r'[ \t]*\n', Text),
            (r'[ \t]*', _indentation),
        ],

        'css': [
            (r'\.[a-z0-9_:-]+', Name.Class, 'tag'),
            (r'\#[a-z0-9_:-]+', Name.Function, 'tag'),
        ],

        'eval-or-plain': [
            (r'[&!]?==', Punctuation, 'plain'),
            (r'([&!]?[=~])(' + _dot + r'*\n)',
             bygroups(Punctuation, using(ScalaLexer)),
             'root'),
            (r'', Text, 'plain'),
        ],

        'content': [
            include('css'),
            (r'%[a-z0-9_:-]+', Name.Tag, 'tag'),
            (r'!!!' + _dot + r'*\n', Name.Namespace, '#pop'),
            (r'(/)(\[' + _dot + '*?\])(' + _dot + r'*\n)',
             bygroups(Comment, Comment.Special, Comment),
             '#pop'),
            (r'/' + _dot + r'*\n', _starts_block(Comment, 'html-comment-block'),
             '#pop'),
            (r'-#' + _dot + r'*\n', _starts_block(Comment.Preproc,
                                                 'scaml-comment-block'), '#pop'),
            (r'(-@\s*)(import)?(' + _dot + r'*\n)',
             bygroups(Punctuation, Keyword, using(ScalaLexer)),
             '#pop'),
            (r'(-)(' + _dot + r'*\n)',
             bygroups(Punctuation, using(ScalaLexer)),
             '#pop'),
            (r':' + _dot + r'*\n', _starts_block(Name.Decorator, 'filter-block'),
             '#pop'),
            include('eval-or-plain'),
        ],

        'tag': [
            include('css'),
            (r'\{(,\n|' + _dot + ')*?\}', using(ScalaLexer)),
            (r'\[' + _dot + '*?\]', using(ScalaLexer)),
            (r'\(', Text, 'html-attributes'),
            (r'/[ \t]*\n', Punctuation, '#pop:2'),
            (r'[<>]{1,2}(?=[ \t=])', Punctuation),
            include('eval-or-plain'),
        ],

        'plain': [
            (r'([^#\n]|#[^{\n]|(\\\\)*\\#\{)+', Text),
            (r'(#\{)(' + _dot + '*?)(\})',
             bygroups(String.Interpol, using(ScalaLexer), String.Interpol)),
            (r'\n', Text, 'root'),
        ],

        'html-attributes': [
            (r'\s+', Text),
            (r'[a-z0-9_:-]+[ \t]*=', Name.Attribute, 'html-attribute-value'),
            (r'[a-z0-9_:-]+', Name.Attribute),
            (r'\)', Text, '#pop'),
        ],

        'html-attribute-value': [
            (r'[ \t]+', Text),
            (r'[a-z0-9_]+', Name.Variable, '#pop'),
            (r'@[a-z0-9_]+', Name.Variable.Instance, '#pop'),
            (r'\$[a-z0-9_]+', Name.Variable.Global, '#pop'),
            (r"'(\\\\|\\'|[^'\n])*'", String, '#pop'),
            (r'"(\\\\|\\"|[^"\n])*"', String, '#pop'),
        ],

        'html-comment-block': [
            (_dot + '+', Comment),
            (r'\n', Text, 'root'),
        ],

        'scaml-comment-block': [
            (_dot + '+', Comment.Preproc),
            (r'\n', Text, 'root'),
        ],

        'filter-block': [
            (r'([^#\n]|#[^{\n]|(\\\\)*\\#\{)+', Name.Decorator),
            (r'(#\{)(' + _dot + '*?)(\})',
             bygroups(String.Interpol, using(ScalaLexer), String.Interpol)),
            (r'\n', Text, 'root'),
        ],
    }


class JadeLexer(ExtendedRegexLexer):
    """
    For Jade markup.
    Jade is a variant of Scaml, see:
    http://scalate.fusesource.org/documentation/scaml-reference.html

    .. versionadded:: 1.4
    """

    name = 'Jade'
    aliases = ['jade']
    filenames = ['*.jade']
    mimetypes = ['text/x-jade']

    flags = re.IGNORECASE
    _dot = r'.'

    tokens = {
        'root': [
            (r'[ \t]*\n', Text),
            (r'[ \t]*', _indentation),
        ],

        'css': [
            (r'\.[a-z0-9_:-]+', Name.Class, 'tag'),
            (r'\#[a-z0-9_:-]+', Name.Function, 'tag'),
        ],

        'eval-or-plain': [
            (r'[&!]?==', Punctuation, 'plain'),
            (r'([&!]?[=~])(' + _dot + r'*\n)',
             bygroups(Punctuation, using(ScalaLexer)),  'root'),
            (r'', Text, 'plain'),
        ],

        'content': [
            include('css'),
            (r'!!!' + _dot + r'*\n', Name.Namespace, '#pop'),
            (r'(/)(\[' + _dot + '*?\])(' + _dot + r'*\n)',
             bygroups(Comment, Comment.Special, Comment),
             '#pop'),
            (r'/' + _dot + r'*\n', _starts_block(Comment, 'html-comment-block'),
             '#pop'),
            (r'-#' + _dot + r'*\n', _starts_block(Comment.Preproc,
                                                 'scaml-comment-block'), '#pop'),
            (r'(-@\s*)(import)?(' + _dot + r'*\n)',
             bygroups(Punctuation, Keyword, using(ScalaLexer)),
             '#pop'),
            (r'(-)(' + _dot + r'*\n)',
             bygroups(Punctuation, using(ScalaLexer)),
             '#pop'),
            (r':' + _dot + r'*\n', _starts_block(Name.Decorator, 'filter-block'),
             '#pop'),
            (r'[a-z0-9_:-]+', Name.Tag, 'tag'),
            (r'\|', Text, 'eval-or-plain'),
        ],

        'tag': [
            include('css'),
            (r'\{(,\n|' + _dot + ')*?\}', using(ScalaLexer)),
            (r'\[' + _dot + '*?\]', using(ScalaLexer)),
            (r'\(', Text, 'html-attributes'),
            (r'/[ \t]*\n', Punctuation, '#pop:2'),
            (r'[<>]{1,2}(?=[ \t=])', Punctuation),
            include('eval-or-plain'),
        ],

        'plain': [
            (r'([^#\n]|#[^{\n]|(\\\\)*\\#\{)+', Text),
            (r'(#\{)(' + _dot + '*?)(\})',
             bygroups(String.Interpol, using(ScalaLexer), String.Interpol)),
            (r'\n', Text, 'root'),
        ],

        'html-attributes': [
            (r'\s+', Text),
            (r'[a-z0-9_:-]+[ \t]*=', Name.Attribute, 'html-attribute-value'),
            (r'[a-z0-9_:-]+', Name.Attribute),
            (r'\)', Text, '#pop'),
        ],

        'html-attribute-value': [
            (r'[ \t]+', Text),
            (r'[a-z0-9_]+', Name.Variable, '#pop'),
            (r'@[a-z0-9_]+', Name.Variable.Instance, '#pop'),
            (r'\$[a-z0-9_]+', Name.Variable.Global, '#pop'),
            (r"'(\\\\|\\'|[^'\n])*'", String, '#pop'),
            (r'"(\\\\|\\"|[^"\n])*"', String, '#pop'),
        ],

        'html-comment-block': [
            (_dot + '+', Comment),
            (r'\n', Text, 'root'),
        ],

        'scaml-comment-block': [
            (_dot + '+', Comment.Preproc),
            (r'\n', Text, 'root'),
        ],

        'filter-block': [
            (r'([^#\n]|#[^{\n]|(\\\\)*\\#\{)+', Name.Decorator),
            (r'(#\{)(' + _dot + '*?)(\})',
             bygroups(String.Interpol, using(ScalaLexer), String.Interpol)),
            (r'\n', Text, 'root'),
        ],
    }


class XQueryLexer(ExtendedRegexLexer):
    """
    An XQuery lexer, parsing a stream and outputting the tokens needed to
    highlight xquery code.

    .. versionadded:: 1.4
    """
    name = 'XQuery'
    aliases = ['xquery', 'xqy', 'xq', 'xql', 'xqm']
    filenames = ['*.xqy', '*.xquery', '*.xq', '*.xql', '*.xqm']
    mimetypes = ['text/xquery', 'application/xquery']

    xquery_parse_state = []

    # FIX UNICODE LATER
    #ncnamestartchar = (
    #    ur"[A-Z]|_|[a-z]|[\u00C0-\u00D6]|[\u00D8-\u00F6]|[\u00F8-\u02FF]|"
    #    ur"[\u0370-\u037D]|[\u037F-\u1FFF]|[\u200C-\u200D]|[\u2070-\u218F]|"
    #    ur"[\u2C00-\u2FEF]|[\u3001-\uD7FF]|[\uF900-\uFDCF]|[\uFDF0-\uFFFD]|"
    #    ur"[\u10000-\uEFFFF]"
    #)
    ncnamestartchar = r"(?:[A-Z]|_|[a-z])"
    # FIX UNICODE LATER
    #ncnamechar = ncnamestartchar + (ur"|-|\.|[0-9]|\u00B7|[\u0300-\u036F]|"
    #                                ur"[\u203F-\u2040]")
    ncnamechar = r"(?:" + ncnamestartchar + r"|-|\.|[0-9])"
    ncname = "(?:%s+%s*)" % (ncnamestartchar, ncnamechar)
    pitarget_namestartchar = r"(?:[A-KN-WY-Z]|_|:|[a-kn-wy-z])"
    pitarget_namechar = r"(?:" + pitarget_namestartchar + r"|-|\.|[0-9])"
    pitarget = "%s+%s*" % (pitarget_namestartchar, pitarget_namechar)
    prefixedname = "%s:%s" % (ncname, ncname)
    unprefixedname = ncname
    qname = "(?:%s|%s)" % (prefixedname, unprefixedname)

    entityref = r'(?:&(?:lt|gt|amp|quot|apos|nbsp);)'
    charref = r'(?:&#[0-9]+;|&#x[0-9a-fA-F]+;)'

    stringdouble = r'(?:"(?:' + entityref + r'|' + charref + r'|""|[^&"])*")'
    stringsingle = r"(?:'(?:" + entityref + r"|" + charref + r"|''|[^&'])*')"

    # FIX UNICODE LATER
    #elementcontentchar = (ur'\t|\r|\n|[\u0020-\u0025]|[\u0028-\u003b]|'
    #                      ur'[\u003d-\u007a]|\u007c|[\u007e-\u007F]')
    elementcontentchar = r'[A-Za-z]|\s|\d|[!"#$%\(\)\*\+,\-\./\:;=\?\@\[\\\]^_\'`\|~]'
    #quotattrcontentchar = (ur'\t|\r|\n|[\u0020-\u0021]|[\u0023-\u0025]|'
    #                       ur'[\u0027-\u003b]|[\u003d-\u007a]|\u007c|[\u007e-\u007F]')
    quotattrcontentchar = r'[A-Za-z]|\s|\d|[!#$%\(\)\*\+,\-\./\:;=\?\@\[\\\]^_\'`\|~]'
    #aposattrcontentchar = (ur'\t|\r|\n|[\u0020-\u0025]|[\u0028-\u003b]|'
    #                       ur'[\u003d-\u007a]|\u007c|[\u007e-\u007F]')
    aposattrcontentchar = r'[A-Za-z]|\s|\d|[!"#$%\(\)\*\+,\-\./\:;=\?\@\[\\\]^_`\|~]'


    # CHAR elements - fix the above elementcontentchar, quotattrcontentchar,
    #                 aposattrcontentchar
    #x9 | #xA | #xD | [#x20-#xD7FF] | [#xE000-#xFFFD] | [#x10000-#x10FFFF]

    flags = re.DOTALL | re.MULTILINE | re.UNICODE

    def punctuation_root_callback(lexer, match, ctx):
        yield match.start(), Punctuation, match.group(1)
        # transition to root always - don't pop off stack
        ctx.stack = ['root']
        ctx.pos = match.end()

    def operator_root_callback(lexer, match, ctx):
        yield match.start(), Operator, match.group(1)
        # transition to root always - don't pop off stack
        ctx.stack = ['root']
        ctx.pos = match.end()

    def popstate_tag_callback(lexer, match, ctx):
        yield match.start(), Name.Tag, match.group(1)
        ctx.stack.append(lexer.xquery_parse_state.pop())
        ctx.pos = match.end()

    def popstate_xmlcomment_callback(lexer, match, ctx):
        yield match.start(), String.Doc, match.group(1)
        ctx.stack.append(lexer.xquery_parse_state.pop())
        ctx.pos = match.end()

    def popstate_kindtest_callback(lexer, match, ctx):
        yield match.start(), Punctuation, match.group(1)
        next_state = lexer.xquery_parse_state.pop()
        if next_state == 'occurrenceindicator':
            if re.match("[?*+]+", match.group(2)):
                yield match.start(), Punctuation, match.group(2)
                ctx.stack.append('operator')
                ctx.pos = match.end()
            else:
                ctx.stack.append('operator')
                ctx.pos = match.end(1)
        else:
            ctx.stack.append(next_state)
            ctx.pos = match.end(1)

    def popstate_callback(lexer, match, ctx):
        yield match.start(), Punctuation, match.group(1)
        # if we have run out of our state stack, pop whatever is on the pygments
        # state stack
        if len(lexer.xquery_parse_state) == 0:
            ctx.stack.pop()
        elif len(ctx.stack) > 1:
            ctx.stack.append(lexer.xquery_parse_state.pop())
        else:
            # i don't know if i'll need this, but in case, default back to root
            ctx.stack = ['root']
        ctx.pos = match.end()

    def pushstate_element_content_starttag_callback(lexer, match, ctx):
        yield match.start(), Name.Tag, match.group(1)
        lexer.xquery_parse_state.append('element_content')
        ctx.stack.append('start_tag')
        ctx.pos = match.end()

    def pushstate_cdata_section_callback(lexer, match, ctx):
        yield match.start(), String.Doc, match.group(1)
        ctx.stack.append('cdata_section')
        lexer.xquery_parse_state.append(ctx.state.pop)
        ctx.pos = match.end()

    def pushstate_starttag_callback(lexer, match, ctx):
        yield match.start(), Name.Tag, match.group(1)
        lexer.xquery_parse_state.append(ctx.state.pop)
        ctx.stack.append('start_tag')
        ctx.pos = match.end()

    def pushstate_operator_order_callback(lexer, match, ctx):
        yield match.start(), Keyword, match.group(1)
        yield match.start(), Text, match.group(2)
        yield match.start(), Punctuation, match.group(3)
        ctx.stack = ['root']
        lexer.xquery_parse_state.append('operator')
        ctx.pos = match.end()

    def pushstate_operator_root_validate(lexer, match, ctx):
        yield match.start(), Keyword, match.group(1)
        yield match.start(), Text, match.group(2)
        yield match.start(), Punctuation, match.group(3)
        ctx.stack = ['root']
        lexer.xquery_parse_state.append('operator')
        ctx.pos = match.end()

    def pushstate_operator_root_validate_withmode(lexer, match, ctx):
        yield match.start(), Keyword, match.group(1)
        yield match.start(), Text, match.group(2)
        yield match.start(), Keyword, match.group(3)
        ctx.stack = ['root']
        lexer.xquery_parse_state.append('operator')
        ctx.pos = match.end()

    def pushstate_operator_processing_instruction_callback(lexer, match, ctx):
        yield match.start(), String.Doc, match.group(1)
        ctx.stack.append('processing_instruction')
        lexer.xquery_parse_state.append('operator')
        ctx.pos = match.end()

    def pushstate_element_content_processing_instruction_callback(lexer, match, ctx):
        yield match.start(), String.Doc, match.group(1)
        ctx.stack.append('processing_instruction')
        lexer.xquery_parse_state.append('element_content')
        ctx.pos = match.end()

    def pushstate_element_content_cdata_section_callback(lexer, match, ctx):
        yield match.start(), String.Doc, match.group(1)
        ctx.stack.append('cdata_section')
        lexer.xquery_parse_state.append('element_content')
        ctx.pos = match.end()

    def pushstate_operator_cdata_section_callback(lexer, match, ctx):
        yield match.start(), String.Doc, match.group(1)
        ctx.stack.append('cdata_section')
        lexer.xquery_parse_state.append('operator')
        ctx.pos = match.end()

    def pushstate_element_content_xmlcomment_callback(lexer, match, ctx):
        yield match.start(), String.Doc, match.group(1)
        ctx.stack.append('xml_comment')
        lexer.xquery_parse_state.append('element_content')
        ctx.pos = match.end()

    def pushstate_operator_xmlcomment_callback(lexer, match, ctx):
        yield match.start(), String.Doc, match.group(1)
        ctx.stack.append('xml_comment')
        lexer.xquery_parse_state.append('operator')
        ctx.pos = match.end()

    def pushstate_kindtest_callback(lexer, match, ctx):
        yield match.start(), Keyword, match.group(1)
        yield match.start(), Text, match.group(2)
        yield match.start(), Punctuation, match.group(3)
        lexer.xquery_parse_state.append('kindtest')
        ctx.stack.append('kindtest')
        ctx.pos = match.end()

    def pushstate_operator_kindtestforpi_callback(lexer, match, ctx):
        yield match.start(), Keyword, match.group(1)
        yield match.start(), Text, match.group(2)
        yield match.start(), Punctuation, match.group(3)
        lexer.xquery_parse_state.append('operator')
        ctx.stack.append('kindtestforpi')
        ctx.pos = match.end()

    def pushstate_operator_kindtest_callback(lexer, match, ctx):
        yield match.start(), Keyword, match.group(1)
        yield match.start(), Text, match.group(2)
        yield match.start(), Punctuation, match.group(3)
        lexer.xquery_parse_state.append('operator')
        ctx.stack.append('kindtest')
        ctx.pos = match.end()

    def pushstate_occurrenceindicator_kindtest_callback(lexer, match, ctx):
        yield match.start(), Name.Tag, match.group(1)
        yield match.start(), Text, match.group(2)
        yield match.start(), Punctuation, match.group(3)
        lexer.xquery_parse_state.append('occurrenceindicator')
        ctx.stack.append('kindtest')
        ctx.pos = match.end()

    def pushstate_operator_starttag_callback(lexer, match, ctx):
        yield match.start(), Name.Tag, match.group(1)
        lexer.xquery_parse_state.append('operator')
        ctx.stack.append('start_tag')
        ctx.pos = match.end()

    def pushstate_operator_root_callback(lexer, match, ctx):
        yield match.start(), Punctuation, match.group(1)
        lexer.xquery_parse_state.append('operator')
        ctx.stack = ['root']#.append('root')
        ctx.pos = match.end()

    def pushstate_operator_root_construct_callback(lexer, match, ctx):
        yield match.start(), Keyword, match.group(1)
        yield match.start(), Text, match.group(2)
        yield match.start(), Punctuation, match.group(3)
        lexer.xquery_parse_state.append('operator')
        ctx.stack = ['root']
        ctx.pos = match.end()

    def pushstate_root_callback(lexer, match, ctx):
        yield match.start(), Punctuation, match.group(1)
        cur_state = ctx.stack.pop()
        lexer.xquery_parse_state.append(cur_state)
        ctx.stack = ['root']#.append('root')
        ctx.pos = match.end()

    def pushstate_operator_attribute_callback(lexer, match, ctx):
        yield match.start(), Name.Attribute, match.group(1)
        ctx.stack.append('operator')
        ctx.pos = match.end()

    def pushstate_operator_callback(lexer, match, ctx):
        yield match.start(), Keyword, match.group(1)
        yield match.start(), Text, match.group(2)
        yield match.start(), Punctuation, match.group(3)
        lexer.xquery_parse_state.append('operator')
        ctx.pos = match.end()

    tokens = {
        'comment': [
            # xquery comments
            (r'(:\))', Comment, '#pop'),
            (r'(\(:)', Comment, '#push'),
            (r'[^:)]', Comment),
            (r'([^:)]|:|\))', Comment),
        ],
        'whitespace': [
            (r'\s+', Text),
        ],
        'operator': [
            include('whitespace'),
            (r'(\})', popstate_callback),
            (r'\(:', Comment, 'comment'),

            (r'(\{)', pushstate_root_callback),
            (r'then|else|external|at|div|except', Keyword, 'root'),
            (r'order by', Keyword, 'root'),
            (r'is|mod|order\s+by|stable\s+order\s+by', Keyword, 'root'),
            (r'and|or', Operator.Word, 'root'),
            (r'(eq|ge|gt|le|lt|ne|idiv|intersect|in)(?=\b)',
             Operator.Word, 'root'),
            (r'return|satisfies|to|union|where|preserve\s+strip',
             Keyword, 'root'),
            (r'(>=|>>|>|<=|<<|<|-|\*|!=|\+|\||:=|=)',
             operator_root_callback),
            (r'(::|;|\[|//|/|,)',
             punctuation_root_callback),
            (r'(castable|cast)(\s+)(as)\b',
             bygroups(Keyword, Text, Keyword), 'singletype'),
            (r'(instance)(\s+)(of)\b',
             bygroups(Keyword, Text, Keyword), 'itemtype'),
            (r'(treat)(\s+)(as)\b',
             bygroups(Keyword, Text, Keyword), 'itemtype'),
            (r'(case|as)\b', Keyword, 'itemtype'),
            (r'(\))(\s*)(as)',
             bygroups(Punctuation, Text, Keyword), 'itemtype'),
            (r'\$', Name.Variable, 'varname'),
            (r'(for|let)(\s+)(\$)',
             bygroups(Keyword, Text, Name.Variable), 'varname'),
            #(r'\)|\?|\]', Punctuation, '#push'),
            (r'\)|\?|\]', Punctuation),
            (r'(empty)(\s+)(greatest|least)', bygroups(Keyword, Text, Keyword)),
            (r'ascending|descending|default', Keyword, '#push'),
            (r'external', Keyword),
            (r'collation', Keyword, 'uritooperator'),
            # finally catch all string literals and stay in operator state
            (stringdouble, String.Double),
            (stringsingle, String.Single),

            (r'(catch)(\s*)', bygroups(Keyword, Text), 'root'),
        ],
        'uritooperator': [
            (stringdouble, String.Double, '#pop'),
            (stringsingle, String.Single, '#pop'),
        ],
        'namespacedecl': [
            include('whitespace'),
            (r'\(:', Comment, 'comment'),
            (r'(at)(\s+)('+stringdouble+')', bygroups(Keyword, Text, String.Double)),
            (r"(at)(\s+)("+stringsingle+')', bygroups(Keyword, Text, String.Single)),
            (stringdouble, String.Double),
            (stringsingle, String.Single),
            (r',', Punctuation),
            (r'=', Operator),
            (r';', Punctuation, 'root'),
            (ncname, Name.Namespace),
        ],
        'namespacekeyword': [
            include('whitespace'),
            (r'\(:', Comment, 'comment'),
            (stringdouble, String.Double, 'namespacedecl'),
            (stringsingle, String.Single, 'namespacedecl'),
            (r'inherit|no-inherit', Keyword, 'root'),
            (r'namespace', Keyword, 'namespacedecl'),
            (r'(default)(\s+)(element)', bygroups(Keyword, Text, Keyword)),
            (r'preserve|no-preserve', Keyword),
            (r',', Punctuation),
        ],
        'varname': [
            (r'\(:', Comment, 'comment'),
            (qname, Name.Variable, 'operator'),
        ],
        'singletype': [
            (r'\(:', Comment, 'comment'),
            (ncname + r'(:\*)', Name.Variable, 'operator'),
            (qname, Name.Variable, 'operator'),
        ],
        'itemtype': [
            include('whitespace'),
            (r'\(:', Comment, 'comment'),
            (r'\$', Punctuation, 'varname'),
            (r'(void)(\s*)(\()(\s*)(\))',
             bygroups(Keyword, Text, Punctuation, Text, Punctuation), 'operator'),
            (r'(element|attribute|schema-element|schema-attribute|comment|text|'
             r'node|binary|document-node|empty-sequence)(\s*)(\()',
             pushstate_occurrenceindicator_kindtest_callback),
            # Marklogic specific type?
            (r'(processing-instruction)(\s*)(\()',
             bygroups(Keyword, Text, Punctuation),
             ('occurrenceindicator', 'kindtestforpi')),
            (r'(item)(\s*)(\()(\s*)(\))(?=[*+?])',
             bygroups(Keyword, Text, Punctuation, Text, Punctuation),
             'occurrenceindicator'),
            (r'\(\#', Punctuation, 'pragma'),
            (r';', Punctuation, '#pop'),
            (r'then|else', Keyword, '#pop'),
            (r'(at)(\s+)(' + stringdouble + ')',
             bygroups(Keyword, Text, String.Double), 'namespacedecl'),
            (r'(at)(\s+)(' + stringsingle + ')',
             bygroups(Keyword, Text, String.Single), 'namespacedecl'),
            (r'except|intersect|in|is|return|satisfies|to|union|where',
             Keyword, 'root'),
            (r'and|div|eq|ge|gt|le|lt|ne|idiv|mod|or', Operator.Word, 'root'),
            (r':=|=|,|>=|>>|>|\[|\(|<=|<<|<|-|!=|\|', Operator, 'root'),
            (r'external|at', Keyword, 'root'),
            (r'(stable)(\s+)(order)(\s+)(by)',
             bygroups(Keyword, Text, Keyword, Text, Keyword), 'root'),
            (r'(castable|cast)(\s+)(as)',
             bygroups(Keyword, Text, Keyword), 'singletype'),
            (r'(treat)(\s+)(as)', bygroups(Keyword, Text, Keyword)),
            (r'(instance)(\s+)(of)', bygroups(Keyword, Text, Keyword)),
            (r'case|as', Keyword, 'itemtype'),
            (r'(\))(\s*)(as)', bygroups(Operator, Text, Keyword), 'itemtype'),
            (ncname + r':\*', Keyword.Type, 'operator'),
            (qname, Keyword.Type, 'occurrenceindicator'),
        ],
        'kindtest': [
            (r'\(:', Comment, 'comment'),
            (r'{', Punctuation, 'root'),
            (r'(\))([*+?]?)', popstate_kindtest_callback),
            (r'\*', Name, 'closekindtest'),
            (qname, Name, 'closekindtest'),
            (r'(element|schema-element)(\s*)(\()', pushstate_kindtest_callback),
        ],
        'kindtestforpi': [
            (r'\(:', Comment, 'comment'),
            (r'\)', Punctuation, '#pop'),
            (ncname, Name.Variable),
            (stringdouble, String.Double),
            (stringsingle, String.Single),
        ],
        'closekindtest': [
            (r'\(:', Comment, 'comment'),
            (r'(\))', popstate_callback),
            (r',', Punctuation),
            (r'(\{)', pushstate_operator_root_callback),
            (r'\?', Punctuation),
        ],
        'xml_comment': [
            (r'(-->)', popstate_xmlcomment_callback),
            (r'[^-]{1,2}', Literal),
            (u'\\t|\\r|\\n|[\u0020-\uD7FF]|[\uE000-\uFFFD]|' +
             unirange(0x10000, 0x10ffff), Literal),
        ],
        'processing_instruction': [
            (r'\s+', Text, 'processing_instruction_content'),
            (r'\?>', String.Doc, '#pop'),
            (pitarget, Name),
        ],
        'processing_instruction_content': [
            (r'\?>', String.Doc, '#pop'),
            (u'\\t|\\r|\\n|[\u0020-\uD7FF]|[\uE000-\uFFFD]|' +
             unirange(0x10000, 0x10ffff), Literal),
        ],
        'cdata_section': [
            (r']]>', String.Doc, '#pop'),
            (u'\\t|\\r|\\n|[\u0020-\uD7FF]|[\uE000-\uFFFD]|' +
             unirange(0x10000, 0x10ffff), Literal),
        ],
        'start_tag': [
            include('whitespace'),
            (r'(/>)', popstate_tag_callback),
            (r'>', Name.Tag, 'element_content'),
            (r'"', Punctuation, 'quot_attribute_content'),
            (r"'", Punctuation, 'apos_attribute_content'),
            (r'=', Operator),
            (qname, Name.Tag),
        ],
        'quot_attribute_content': [
            (r'"', Punctuation, 'start_tag'),
            (r'(\{)', pushstate_root_callback),
            (r'""', Name.Attribute),
            (quotattrcontentchar, Name.Attribute),
            (entityref, Name.Attribute),
            (charref, Name.Attribute),
            (r'\{\{|\}\}', Name.Attribute),
        ],
        'apos_attribute_content': [
            (r"'", Punctuation, 'start_tag'),
            (r'\{', Punctuation, 'root'),
            (r"''", Name.Attribute),
            (aposattrcontentchar, Name.Attribute),
            (entityref, Name.Attribute),
            (charref, Name.Attribute),
            (r'\{\{|\}\}', Name.Attribute),
        ],
        'element_content': [
            (r'</', Name.Tag, 'end_tag'),
            (r'(\{)', pushstate_root_callback),
            (r'(<!--)', pushstate_element_content_xmlcomment_callback),
            (r'(<\?)', pushstate_element_content_processing_instruction_callback),
            (r'(<!\[CDATA\[)', pushstate_element_content_cdata_section_callback),
            (r'(<)', pushstate_element_content_starttag_callback),
            (elementcontentchar, Literal),
            (entityref, Literal),
            (charref, Literal),
            (r'\{\{|\}\}', Literal),
        ],
        'end_tag': [
            include('whitespace'),
            (r'(>)', popstate_tag_callback),
            (qname, Name.Tag),
        ],
        'xmlspace_decl': [
            (r'\(:', Comment, 'comment'),
            (r'preserve|strip', Keyword, '#pop'),
        ],
        'declareordering': [
            (r'\(:', Comment, 'comment'),
            include('whitespace'),
            (r'ordered|unordered', Keyword, '#pop'),
        ],
        'xqueryversion': [
            include('whitespace'),
            (r'\(:', Comment, 'comment'),
            (stringdouble, String.Double),
            (stringsingle, String.Single),
            (r'encoding', Keyword),
            (r';', Punctuation, '#pop'),
        ],
        'pragma': [
            (qname, Name.Variable, 'pragmacontents'),
        ],
        'pragmacontents': [
            (r'#\)', Punctuation, 'operator'),
            (u'\\t|\\r|\\n|[\u0020-\uD7FF]|[\uE000-\uFFFD]|' +
             unirange(0x10000, 0x10ffff), Literal),
            (r'(\s+)', Text),
        ],
        'occurrenceindicator': [
            include('whitespace'),
            (r'\(:', Comment, 'comment'),
            (r'\*|\?|\+', Operator, 'operator'),
            (r':=', Operator, 'root'),
            (r'', Text, 'operator'),
        ],
        'option': [
            include('whitespace'),
            (qname, Name.Variable, '#pop'),
        ],
        'qname_braren': [
            include('whitespace'),
            (r'(\{)', pushstate_operator_root_callback),
            (r'(\()', Punctuation, 'root'),
        ],
        'element_qname': [
            (qname, Name.Variable, 'root'),
        ],
        'attribute_qname': [
            (qname, Name.Variable, 'root'),
        ],
        'root': [
            include('whitespace'),
            (r'\(:', Comment, 'comment'),

            # handle operator state
            # order on numbers matters - handle most complex first
            (r'\d+(\.\d*)?[eE][\+\-]?\d+', Number.Double, 'operator'),
            (r'(\.\d+)[eE][\+\-]?\d+', Number.Double, 'operator'),
            (r'(\.\d+|\d+\.\d*)', Number, 'operator'),
            (r'(\d+)', Number.Integer, 'operator'),
            (r'(\.\.|\.|\))', Punctuation, 'operator'),
            (r'(declare)(\s+)(construction)',
             bygroups(Keyword, Text, Keyword), 'operator'),
            (r'(declare)(\s+)(default)(\s+)(order)',
             bygroups(Keyword, Text, Keyword, Text, Keyword), 'operator'),
            (ncname + ':\*', Name, 'operator'),
            ('\*:'+ncname, Name.Tag, 'operator'),
            ('\*', Name.Tag, 'operator'),
            (stringdouble, String.Double, 'operator'),
            (stringsingle, String.Single, 'operator'),

            (r'(\})', popstate_callback),

            #NAMESPACE DECL
            (r'(declare)(\s+)(default)(\s+)(collation)',
             bygroups(Keyword, Text, Keyword, Text, Keyword)),
            (r'(module|declare)(\s+)(namespace)',
             bygroups(Keyword, Text, Keyword), 'namespacedecl'),
            (r'(declare)(\s+)(base-uri)',
             bygroups(Keyword, Text, Keyword), 'namespacedecl'),

            #NAMESPACE KEYWORD
            (r'(declare)(\s+)(default)(\s+)(element|function)',
             bygroups(Keyword, Text, Keyword, Text, Keyword), 'namespacekeyword'),
            (r'(import)(\s+)(schema|module)',
             bygroups(Keyword.Pseudo, Text, Keyword.Pseudo), 'namespacekeyword'),
            (r'(declare)(\s+)(copy-namespaces)',
             bygroups(Keyword, Text, Keyword), 'namespacekeyword'),

            #VARNAMEs
            (r'(for|let|some|every)(\s+)(\$)',
             bygroups(Keyword, Text, Name.Variable), 'varname'),
            (r'\$', Name.Variable, 'varname'),
            (r'(declare)(\s+)(variable)(\s+)(\$)',
             bygroups(Keyword, Text, Keyword, Text, Name.Variable), 'varname'),

            #ITEMTYPE
            (r'(\))(\s+)(as)', bygroups(Operator, Text, Keyword), 'itemtype'),

            (r'(element|attribute|schema-element|schema-attribute|comment|'
             r'text|node|document-node|empty-sequence)(\s+)(\()',
             pushstate_operator_kindtest_callback),

            (r'(processing-instruction)(\s+)(\()',
             pushstate_operator_kindtestforpi_callback),

            (r'(<!--)', pushstate_operator_xmlcomment_callback),

            (r'(<\?)', pushstate_operator_processing_instruction_callback),

            (r'(<!\[CDATA\[)', pushstate_operator_cdata_section_callback),

            # (r'</', Name.Tag, 'end_tag'),
            (r'(<)', pushstate_operator_starttag_callback),

            (r'(declare)(\s+)(boundary-space)',
             bygroups(Keyword, Text, Keyword), 'xmlspace_decl'),

            (r'(validate)(\s+)(lax|strict)',
             pushstate_operator_root_validate_withmode),
            (r'(validate)(\s*)(\{)', pushstate_operator_root_validate),
            (r'(typeswitch)(\s*)(\()', bygroups(Keyword, Text, Punctuation)),
            (r'(element|attribute)(\s*)(\{)',
             pushstate_operator_root_construct_callback),

            (r'(document|text|processing-instruction|comment)(\s*)(\{)',
             pushstate_operator_root_construct_callback),
            #ATTRIBUTE
            (r'(attribute)(\s+)(?=' + qname + r')',
             bygroups(Keyword, Text), 'attribute_qname'),
            #ELEMENT
            (r'(element)(\s+)(?=' +qname+ r')',
             bygroups(Keyword, Text), 'element_qname'),
            #PROCESSING_INSTRUCTION
            (r'(processing-instruction)(\s+)(' + ncname + r')(\s*)(\{)',
             bygroups(Keyword, Text, Name.Variable, Text, Punctuation),
             'operator'),

            (r'(declare|define)(\s+)(function)',
             bygroups(Keyword, Text, Keyword)),

            (r'(\{)', pushstate_operator_root_callback),

            (r'(unordered|ordered)(\s*)(\{)',
             pushstate_operator_order_callback),

            (r'(declare)(\s+)(ordering)',
             bygroups(Keyword, Text, Keyword), 'declareordering'),

            (r'(xquery)(\s+)(version)',
             bygroups(Keyword.Pseudo, Text, Keyword.Pseudo), 'xqueryversion'),

            (r'(\(#)', Punctuation, 'pragma'),

            # sometimes return can occur in root state
            (r'return', Keyword),

            (r'(declare)(\s+)(option)', bygroups(Keyword, Text, Keyword),
             'option'),

            #URI LITERALS - single and double quoted
            (r'(at)(\s+)('+stringdouble+')', String.Double, 'namespacedecl'),
            (r'(at)(\s+)('+stringsingle+')', String.Single, 'namespacedecl'),

            (r'(ancestor-or-self|ancestor|attribute|child|descendant-or-self)(::)',
             bygroups(Keyword, Punctuation)),
            (r'(descendant|following-sibling|following|parent|preceding-sibling'
             r'|preceding|self)(::)', bygroups(Keyword, Punctuation)),

            (r'(if)(\s*)(\()', bygroups(Keyword, Text, Punctuation)),

            (r'then|else', Keyword),

            # ML specific
            (r'(try)(\s*)', bygroups(Keyword, Text), 'root'),
            (r'(catch)(\s*)(\()(\$)',
             bygroups(Keyword, Text, Punctuation, Name.Variable), 'varname'),

            (r'(@'+qname+')', Name.Attribute),
            (r'(@'+ncname+')', Name.Attribute),
            (r'@\*:'+ncname, Name.Attribute),
            (r'(@)', Name.Attribute),

            (r'//|/|\+|-|;|,|\(|\)', Punctuation),

            # STANDALONE QNAMES
            (qname + r'(?=\s*{)', Name.Tag, 'qname_braren'),
            (qname + r'(?=\s*\([^:])', Name.Function, 'qname_braren'),
            (qname, Name.Tag, 'operator'),
        ]
    }


class DartLexer(RegexLexer):
    """
    For `Dart <http://dartlang.org/>`_ source code.

    .. versionadded:: 1.5
    """

    name = 'Dart'
    aliases = ['dart']
    filenames = ['*.dart']
    mimetypes = ['text/x-dart']

    flags = re.MULTILINE | re.DOTALL

    tokens = {
        'root': [
            include('string_literal'),
            (r'#!(.*?)$', Comment.Preproc),
            (r'\b(import|export)\b', Keyword, 'import_decl'),
            (r'\b(library|source|part of|part)\b', Keyword),
            (r'[^\S\n]+', Text),
            (r'//.*?\n', Comment.Single),
            (r'/\*.*?\*/', Comment.Multiline),
            (r'\b(class)\b(\s+)',
             bygroups(Keyword.Declaration, Text), 'class'),
            (r'\b(assert|break|case|catch|continue|default|do|else|finally|for|'
             r'if|in|is|new|return|super|switch|this|throw|try|while)\b',
             Keyword),
            (r'\b(abstract|const|extends|factory|final|get|implements|'
             r'native|operator|set|static|typedef|var)\b', Keyword.Declaration),
            (r'\b(bool|double|Dynamic|int|num|Object|String|void)\b', Keyword.Type),
            (r'\b(false|null|true)\b', Keyword.Constant),
            (r'[~!%^&*+=|?:<>/-]|as\b', Operator),
            (r'[a-zA-Z_$][a-zA-Z0-9_]*:', Name.Label),
            (r'[a-zA-Z_$][a-zA-Z0-9_]*', Name),
            (r'[(){}\[\],.;]', Punctuation),
            (r'0[xX][0-9a-fA-F]+', Number.Hex),
            # DIGIT+ (‘.’ DIGIT*)? EXPONENT?
            (r'\d+(\.\d*)?([eE][+-]?\d+)?', Number),
            (r'\.\d+([eE][+-]?\d+)?', Number), # ‘.’ DIGIT+ EXPONENT?
            (r'\n', Text)
            # pseudo-keyword negate intentionally left out
        ],
        'class': [
            (r'[a-zA-Z_$][a-zA-Z0-9_]*', Name.Class, '#pop')
        ],
        'import_decl': [
            include('string_literal'),
            (r'\s+', Text),
            (r'\b(as|show|hide)\b', Keyword),
            (r'[a-zA-Z_$][a-zA-Z0-9_]*', Name),
            (r'\,', Punctuation),
            (r'\;', Punctuation, '#pop')
        ],
        'string_literal': [
            # Raw strings.
            (r'r"""([\s|\S]*?)"""', String.Double),
            (r"r'''([\s|\S]*?)'''", String.Single),
            (r'r"(.*?)"', String.Double),
            (r"r'(.*?)'", String.Single),
            # Normal Strings.
            (r'"""', String.Double, 'string_double_multiline'),
            (r"'''", String.Single, 'string_single_multiline'),
            (r'"', String.Double, 'string_double'),
            (r"'", String.Single, 'string_single')
        ],
        'string_common': [
            (r"\\(x[0-9A-Fa-f]{2}|u[0-9A-Fa-f]{4}|u\{[0-9A-Fa-f]*\}|[a-z\'\"$\\])",
             String.Escape),
            (r'(\$)([a-zA-Z_][a-zA-Z0-9_]*)', bygroups(String.Interpol, Name)),
            (r'(\$\{)(.*?)(\})',
             bygroups(String.Interpol, using(this), String.Interpol))
        ],
        'string_double': [
            (r'"', String.Double, '#pop'),
            (r'[^\"$\\\n]+', String.Double),
            include('string_common'),
            (r'\$+', String.Double)
        ],
        'string_double_multiline': [
            (r'"""', String.Double, '#pop'),
            (r'[^\"$\\]+', String.Double),
            include('string_common'),
            (r'(\$|\")+', String.Double)
        ],
        'string_single': [
            (r"'", String.Single, '#pop'),
            (r"[^\'$\\\n]+", String.Single),
            include('string_common'),
            (r'\$+', String.Single)
        ],
        'string_single_multiline': [
            (r"'''", String.Single, '#pop'),
            (r'[^\'$\\]+', String.Single),
            include('string_common'),
            (r'(\$|\')+', String.Single)
        ]
    }


class TypeScriptLexer(RegexLexer):
    """
    For `TypeScript <http://typescriptlang.org/>`_ source code.

    .. versionadded:: 1.6
    """

    name = 'TypeScript'
    aliases = ['ts']
    filenames = ['*.ts']
    mimetypes = ['text/x-typescript']

    flags = re.DOTALL
    tokens = {
        'commentsandwhitespace': [
            (r'\s+', Text),
            (r'<!--', Comment),
            (r'//.*?\n', Comment.Single),
            (r'/\*.*?\*/', Comment.Multiline)
        ],
        'slashstartsregex': [
            include('commentsandwhitespace'),
            (r'/(\\.|[^[/\\\n]|\[(\\.|[^\]\\\n])*])+/'
             r'([gim]+\b|\B)', String.Regex, '#pop'),
            (r'(?=/)', Text, ('#pop', 'badregex')),
            (r'', Text, '#pop')
        ],
        'badregex': [
            (r'\n', Text, '#pop')
        ],
        'root': [
            (r'^(?=\s|/|<!--)', Text, 'slashstartsregex'),
            include('commentsandwhitespace'),
            (r'\+\+|--|~|&&|\?|:|\|\||\\(?=\n)|'
             r'(<<|>>>?|==?|!=?|[-<>+*%&\|\^/])=?', Operator, 'slashstartsregex'),
            (r'[{(\[;,]', Punctuation, 'slashstartsregex'),
            (r'[})\].]', Punctuation),
            (r'(for|in|while|do|break|return|continue|switch|case|default|if|else|'
             r'throw|try|catch|finally|new|delete|typeof|instanceof|void|'
             r'this)\b', Keyword, 'slashstartsregex'),
            (r'(var|let|with|function)\b', Keyword.Declaration, 'slashstartsregex'),
            (r'(abstract|boolean|byte|char|class|const|debugger|double|enum|export|'
             r'extends|final|float|goto|implements|import|int|interface|long|native|'
             r'package|private|protected|public|short|static|super|synchronized|throws|'
             r'transient|volatile)\b', Keyword.Reserved),
            (r'(true|false|null|NaN|Infinity|undefined)\b', Keyword.Constant),
            (r'(Array|Boolean|Date|Error|Function|Math|netscape|'
             r'Number|Object|Packages|RegExp|String|sun|decodeURI|'
             r'decodeURIComponent|encodeURI|encodeURIComponent|'
             r'Error|eval|isFinite|isNaN|parseFloat|parseInt|document|this|'
             r'window)\b', Name.Builtin),
            # Match stuff like: module name {...}
            (r'\b(module)(\s*)(\s*[a-zA-Z0-9_?.$][\w?.$]*)(\s*)',
             bygroups(Keyword.Reserved, Text, Name.Other, Text), 'slashstartsregex'),
            # Match variable type keywords
            (r'\b(string|bool|number)\b', Keyword.Type),
            # Match stuff like: constructor
            (r'\b(constructor|declare|interface|as|AS)\b', Keyword.Reserved),
            # Match stuff like: super(argument, list)
            (r'(super)(\s*)(\([a-zA-Z0-9,_?.$\s]+\s*\))',
             bygroups(Keyword.Reserved, Text), 'slashstartsregex'),
            # Match stuff like: function() {...}
            (r'([a-zA-Z_?.$][\w?.$]*)\(\) \{', Name.Other, 'slashstartsregex'),
            # Match stuff like: (function: return type)
            (r'([a-zA-Z0-9_?.$][\w?.$]*)(\s*:\s*)([a-zA-Z0-9_?.$][\w?.$]*)',
             bygroups(Name.Other, Text, Keyword.Type)),
            (r'[$a-zA-Z_][a-zA-Z0-9_]*', Name.Other),
            (r'[0-9][0-9]*\.[0-9]+([eE][0-9]+)?[fd]?', Number.Float),
            (r'0x[0-9a-fA-F]+', Number.Hex),
            (r'[0-9]+', Number.Integer),
            (r'"(\\\\|\\"|[^"])*"', String.Double),
            (r"'(\\\\|\\'|[^'])*'", String.Single),
        ]
    }


class LassoLexer(RegexLexer):
    """
    For `Lasso <http://www.lassosoft.com/>`_ source code, covering both Lasso 9
    syntax and LassoScript for Lasso 8.6 and earlier. For Lasso embedded in
    HTML, use the `LassoHtmlLexer`.

    Additional options accepted:

    `builtinshighlighting`
        If given and ``True``, highlight builtin types, traits, methods, and
        members (default: ``True``).
    `requiredelimiters`
        If given and ``True``, only highlight code between delimiters as Lasso
        (default: ``False``).

    .. versionadded:: 1.6
    """

    name = 'Lasso'
    aliases = ['lasso', 'lassoscript']
    filenames = ['*.lasso', '*.lasso[89]']
    alias_filenames = ['*.incl', '*.inc', '*.las']
    mimetypes = ['text/x-lasso']
    flags = re.IGNORECASE | re.DOTALL | re.MULTILINE

    tokens = {
        'root': [
            (r'^#!.+lasso9\b', Comment.Preproc, 'lasso'),
            (r'\[no_square_brackets\]', Comment.Preproc, 'nosquarebrackets'),
            (r'\[noprocess\]', Comment.Preproc, ('delimiters', 'noprocess')),
            (r'\[', Comment.Preproc, ('delimiters', 'squarebrackets')),
            (r'<\?(LassoScript|lasso|=)', Comment.Preproc,
                ('delimiters', 'anglebrackets')),
            (r'<(!--.*?-->)?', Other, 'delimiters'),
            (r'\s+', Other),
            (r'', Other, ('delimiters', 'lassofile')),
        ],
        'delimiters': [
            (r'\[no_square_brackets\]', Comment.Preproc, 'nosquarebrackets'),
            (r'\[noprocess\]', Comment.Preproc, 'noprocess'),
            (r'\[', Comment.Preproc, 'squarebrackets'),
            (r'<\?(LassoScript|lasso|=)', Comment.Preproc, 'anglebrackets'),
            (r'<(!--.*?-->)?', Other),
            (r'[^[<]+', Other),
        ],
        'nosquarebrackets': [
            (r'<\?(LassoScript|lasso|=)', Comment.Preproc, 'anglebrackets'),
            (r'<', Other),
            (r'[^<]+', Other),
        ],
        'noprocess': [
            (r'\[/noprocess\]', Comment.Preproc, '#pop'),
            (r'\[', Other),
            (r'[^[]', Other),
        ],
        'squarebrackets': [
            (r'\]', Comment.Preproc, '#pop'),
            include('lasso'),
        ],
        'anglebrackets': [
            (r'\?>', Comment.Preproc, '#pop'),
            include('lasso'),
        ],
        'lassofile': [
            (r'\]|\?>', Comment.Preproc, '#pop'),
            include('lasso'),
        ],
        'whitespacecomments': [
            (r'\s+', Text),
            (r'//.*?\n', Comment.Single),
            (r'/\*\*!.*?\*/', String.Doc),
            (r'/\*.*?\*/', Comment.Multiline),
        ],
        'lasso': [
            # whitespace/comments
            include('whitespacecomments'),

            # literals
            (r'\d*\.\d+(e[+-]?\d+)?', Number.Float),
            (r'0x[\da-f]+', Number.Hex),
            (r'\d+', Number.Integer),
            (r'([+-]?)(infinity|NaN)\b', bygroups(Operator, Number)),
            (r"'", String.Single, 'singlestring'),
            (r'"', String.Double, 'doublestring'),
            (r'`[^`]*`', String.Backtick),

            # names
            (r'\$[a-z_][\w.]*', Name.Variable),
            (r'#([a-z_][\w.]*|\d+)', Name.Variable.Instance),
            (r"(\.)('[a-z_][\w.]*')",
                bygroups(Name.Builtin.Pseudo, Name.Variable.Class)),
            (r"(self)(\s*->\s*)('[a-z_][\w.]*')",
                bygroups(Name.Builtin.Pseudo, Operator, Name.Variable.Class)),
            (r'(\.\.?)([a-z_][\w.]*(=(?!=))?)',
                bygroups(Name.Builtin.Pseudo, Name.Other.Member)),
            (r'(->\\?\s*|&\s*)([a-z_][\w.]*(=(?!=))?)',
                bygroups(Operator, Name.Other.Member)),
            (r'(self|inherited)\b', Name.Builtin.Pseudo),
            (r'-[a-z_][\w.]*', Name.Attribute),
            (r'::\s*[a-z_][\w.]*', Name.Label),
            (r'(error_(code|msg)_\w+|Error_AddError|Error_ColumnRestriction|'
             r'Error_DatabaseConnectionUnavailable|Error_DatabaseTimeout|'
             r'Error_DeleteError|Error_FieldRestriction|Error_FileNotFound|'
             r'Error_InvalidDatabase|Error_InvalidPassword|'
             r'Error_InvalidUsername|Error_ModuleNotFound|'
             r'Error_NoError|Error_NoPermission|Error_OutOfMemory|'
             r'Error_ReqColumnMissing|Error_ReqFieldMissing|'
             r'Error_RequiredColumnMissing|Error_RequiredFieldMissing|'
             r'Error_UpdateError)\b', Name.Exception),

            # definitions
            (r'(define)(\s+)([a-z_][\w.]*)(\s*=>\s*)(type|trait|thread)\b',
                bygroups(Keyword.Declaration, Text, Name.Class, Operator, Keyword)),
            (r'(define)(\s+)([a-z_][\w.]*)(\s*->\s*)([a-z_][\w.]*=?|[-+*/%])',
                bygroups(Keyword.Declaration, Text, Name.Class, Operator,
                        Name.Function), 'signature'),
            (r'(define)(\s+)([a-z_][\w.]*)',
                bygroups(Keyword.Declaration, Text, Name.Function), 'signature'),
            (r'(public|protected|private|provide)(\s+)(([a-z_][\w.]*=?|[-+*/%])'
             r'(?=\s*\())', bygroups(Keyword, Text, Name.Function),
                'signature'),
            (r'(public|protected|private|provide)(\s+)([a-z_][\w.]*)',
                bygroups(Keyword, Text, Name.Function)),

            # keywords
            (r'(true|false|none|minimal|full|all|void)\b', Keyword.Constant),
            (r'(local|var|variable|global|data(?=\s))\b', Keyword.Declaration),
            (r'(array|date|decimal|duration|integer|map|pair|string|tag|xml|'
             r'null|bytes|list|queue|set|stack|staticarray|tie)\b', Keyword.Type),
            (r'([a-z_][\w.]*)(\s+)(in)\b', bygroups(Name, Text, Keyword)),
            (r'(let|into)(\s+)([a-z_][\w.]*)', bygroups(Keyword, Text, Name)),
            (r'require\b', Keyword, 'requiresection'),
            (r'(/?)(Namespace_Using)\b', bygroups(Punctuation, Keyword.Namespace)),
            (r'(/?)(Cache|Database_Names|Database_SchemaNames|'
             r'Database_TableNames|Define_Tag|Define_Type|Email_Batch|'
             r'Encode_Set|HTML_Comment|Handle|Handle_Error|Header|If|Inline|'
             r'Iterate|LJAX_Target|Link|Link_CurrentAction|Link_CurrentGroup|'
             r'Link_CurrentRecord|Link_Detail|Link_FirstGroup|'
             r'Link_FirstRecord|Link_LastGroup|Link_LastRecord|Link_NextGroup|'
             r'Link_NextRecord|Link_PrevGroup|Link_PrevRecord|Log|Loop|'
             r'NoProcess|Output_None|Portal|Private|Protect|Records|Referer|'
             r'Referrer|Repeating|ResultSet|Rows|Search_Args|Search_Arguments|'
             r'Select|Sort_Args|Sort_Arguments|Thread_Atomic|Value_List|While|'
             r'Abort|Case|Else|If_Empty|If_False|If_Null|If_True|Loop_Abort|'
             r'Loop_Continue|Loop_Count|Params|Params_Up|Return|Return_Value|'
             r'Run_Children|SOAP_DefineTag|SOAP_LastRequest|SOAP_LastResponse|'
             r'Tag_Name|ascending|average|by|define|descending|do|equals|'
             r'frozen|group|handle_failure|import|in|into|join|let|match|max|'
             r'min|on|order|parent|protected|provide|public|require|returnhome|'
             r'skip|split_thread|sum|take|thread|to|trait|type|where|with|'
             r'yield|yieldhome)\b',
                bygroups(Punctuation, Keyword)),

            # other
            (r',', Punctuation, 'commamember'),
            (r'(and|or|not)\b', Operator.Word),
            (r'([a-z_][\w.]*)(\s*::\s*[a-z_][\w.]*)?(\s*=(?!=))',
                bygroups(Name, Name.Label, Operator)),
            (r'(/?)([\w.]+)', bygroups(Punctuation, Name.Other)),
            (r'(=)(n?bw|n?ew|n?cn|lte?|gte?|n?eq|n?rx|ft)\b',
                bygroups(Operator, Operator.Word)),
            (r':=|[-+*/%=<>&|!?\\]+', Operator),
            (r'[{}():;,@^]', Punctuation),
        ],
        'singlestring': [
            (r"'", String.Single, '#pop'),
            (r"[^'\\]+", String.Single),
            include('escape'),
            (r"\\", String.Single),
        ],
        'doublestring': [
            (r'"', String.Double, '#pop'),
            (r'[^"\\]+', String.Double),
            include('escape'),
            (r'\\', String.Double),
        ],
        'escape': [
            (r'\\(U[\da-f]{8}|u[\da-f]{4}|x[\da-f]{1,2}|[0-7]{1,3}|:[^:]+:|'
             r'[abefnrtv?\"\'\\]|$)', String.Escape),
        ],
        'signature': [
            (r'=>', Operator, '#pop'),
            (r'\)', Punctuation, '#pop'),
            (r'[(,]', Punctuation, 'parameter'),
            include('lasso'),
        ],
        'parameter': [
            (r'\)', Punctuation, '#pop'),
            (r'-?[a-z_][\w.]*', Name.Attribute, '#pop'),
            (r'\.\.\.', Name.Builtin.Pseudo),
            include('lasso'),
        ],
        'requiresection': [
            (r'(([a-z_][\w.]*=?|[-+*/%])(?=\s*\())', Name, 'requiresignature'),
            (r'(([a-z_][\w.]*=?|[-+*/%])(?=(\s*::\s*[\w.]+)?\s*,))', Name),
            (r'[a-z_][\w.]*=?|[-+*/%]', Name, '#pop'),
            (r'::\s*[a-z_][\w.]*', Name.Label),
            (r',', Punctuation),
            include('whitespacecomments'),
        ],
        'requiresignature': [
            (r'(\)(?=(\s*::\s*[\w.]+)?\s*,))', Punctuation, '#pop'),
            (r'\)', Punctuation, '#pop:2'),
            (r'-?[a-z_][\w.]*', Name.Attribute),
            (r'::\s*[a-z_][\w.]*', Name.Label),
            (r'\.\.\.', Name.Builtin.Pseudo),
            (r'[(,]', Punctuation),
            include('whitespacecomments'),
        ],
        'commamember': [
            (r'(([a-z_][\w.]*=?|[-+*/%])'
             r'(?=\s*(\(([^()]*\([^()]*\))*[^)]*\)\s*)?(::[\w.\s]+)?=>))',
                Name.Function, 'signature'),
            include('whitespacecomments'),
            (r'', Text, '#pop'),
        ],
    }

    def __init__(self, **options):
        self.builtinshighlighting = get_bool_opt(
            options, 'builtinshighlighting', True)
        self.requiredelimiters = get_bool_opt(
            options, 'requiredelimiters', False)

        self._builtins = set()
        self._members = set()
        if self.builtinshighlighting:
            from pygments.lexers._lassobuiltins import BUILTINS, MEMBERS
            for key, value in iteritems(BUILTINS):
                self._builtins.update(value)
            for key, value in iteritems(MEMBERS):
                self._members.update(value)
        RegexLexer.__init__(self, **options)

    def get_tokens_unprocessed(self, text):
        stack = ['root']
        if self.requiredelimiters:
            stack.append('delimiters')
        for index, token, value in \
            RegexLexer.get_tokens_unprocessed(self, text, stack):
            if (token is Name.Other and value.lower() in self._builtins or
                    token is Name.Other.Member and
                    value.lower().rstrip('=') in self._members):
                yield index, Name.Builtin, value
                continue
            yield index, token, value

    def analyse_text(text):
        rv = 0.0
        if 'bin/lasso9' in text:
            rv += 0.8
        if re.search(r'<\?(=|lasso)|\A\[', text, re.I):
            rv += 0.4
        if re.search(r'local\(', text, re.I):
            rv += 0.4
        if '?>' in text:
            rv += 0.1
        return rv


class QmlLexer(RegexLexer):
    """
    For QML files. See http://doc.qt.digia.com/4.7/qdeclarativeintroduction.html.

    .. versionadded:: 1.6
    """

    # QML is based on javascript, so much of this is taken from the
    # JavascriptLexer above.

    name = 'QML'
    aliases = ['qml']
    filenames = ['*.qml',]
    mimetypes = [ 'application/x-qml',]


    # pasted from JavascriptLexer, with some additions
    flags = re.DOTALL
    tokens = {
        'commentsandwhitespace': [
            (r'\s+', Text),
            (r'<!--', Comment),
            (r'//.*?\n', Comment.Single),
            (r'/\*.*?\*/', Comment.Multiline)
        ],
        'slashstartsregex': [
            include('commentsandwhitespace'),
            (r'/(\\.|[^[/\\\n]|\[(\\.|[^\]\\\n])*])+/'
             r'([gim]+\b|\B)', String.Regex, '#pop'),
            (r'(?=/)', Text, ('#pop', 'badregex')),
            (r'', Text, '#pop')
        ],
        'badregex': [
            (r'\n', Text, '#pop')
        ],
        'root' : [
            (r'^(?=\s|/|<!--)', Text, 'slashstartsregex'),
            include('commentsandwhitespace'),
            (r'\+\+|--|~|&&|\?|:|\|\||\\(?=\n)|'
             r'(<<|>>>?|==?|!=?|[-<>+*%&\|\^/])=?', Operator, 'slashstartsregex'),
            (r'[{(\[;,]', Punctuation, 'slashstartsregex'),
            (r'[})\].]', Punctuation),

            # QML insertions
            (r'\bid\s*:\s*[A-Za-z][_A-Za-z.0-9]*',Keyword.Declaration,
             'slashstartsregex'),
            (r'\b[A-Za-z][_A-Za-z.0-9]*\s*:',Keyword, 'slashstartsregex'),

            # the rest from JavascriptLexer
            (r'(for|in|while|do|break|return|continue|switch|case|default|if|else|'
             r'throw|try|catch|finally|new|delete|typeof|instanceof|void|'
             r'this)\b', Keyword, 'slashstartsregex'),
            (r'(var|let|with|function)\b', Keyword.Declaration, 'slashstartsregex'),
            (r'(abstract|boolean|byte|char|class|const|debugger|double|enum|export|'
             r'extends|final|float|goto|implements|import|int|interface|long|native|'
             r'package|private|protected|public|short|static|super|synchronized|throws|'
             r'transient|volatile)\b', Keyword.Reserved),
            (r'(true|false|null|NaN|Infinity|undefined)\b', Keyword.Constant),
            (r'(Array|Boolean|Date|Error|Function|Math|netscape|'
             r'Number|Object|Packages|RegExp|String|sun|decodeURI|'
             r'decodeURIComponent|encodeURI|encodeURIComponent|'
             r'Error|eval|isFinite|isNaN|parseFloat|parseInt|document|this|'
             r'window)\b', Name.Builtin),
            (r'[$a-zA-Z_][a-zA-Z0-9_]*', Name.Other),
            (r'[0-9][0-9]*\.[0-9]+([eE][0-9]+)?[fd]?', Number.Float),
            (r'0x[0-9a-fA-F]+', Number.Hex),
            (r'[0-9]+', Number.Integer),
            (r'"(\\\\|\\"|[^"])*"', String.Double),
            (r"'(\\\\|\\'|[^'])*'", String.Single),
        ]
    }


class CirruLexer(RegexLexer):
    """
    Syntax rules of Cirru can be found at:
    http://grammar.cirru.org/

    * using ``()`` to markup blocks, but limited in the same line
    * using ``""`` to markup strings, allow ``\`` to escape
    * using ``$`` as a shorthand for ``()`` till indentation end or ``)``
    * using indentations for create nesting

    .. versionadded:: 2.0
    """

    name = 'Cirru'
    aliases = ['cirru']
    filenames = ['*.cirru', '*.cr']
    mimetypes = ['text/x-cirru']
    flags = re.MULTILINE

    tokens = {
        'string': [
            (r'[^"\\\n]', String),
            (r'\\', String.Escape, 'escape'),
            (r'"', String, '#pop'),
        ],
        'escape': [
            (r'.', String.Escape, '#pop'),
        ],
        'function': [
            (r'[\w-][^\s\(\)\"]*', Name.Function, '#pop'),
            (r'\)', Operator, '#pop'),
            (r'(?=\n)', Text, '#pop'),
            (r'\(', Operator, '#push'),
            (r'"', String, ('#pop', 'string')),
            (r'\s+', Text.Whitespace),
            (r'\,', Operator, '#pop'),
        ],
        'line': [
            (r'^\B', Text.Whitespace, 'function'),
            (r'\$', Operator, 'function'),
            (r'\(', Operator, 'function'),
            (r'\)', Operator),
            (r'(?=\n)', Text, '#pop'),
            (r'\n', Text, '#pop'),
            (r'"', String, 'string'),
            (r'\s+', Text.Whitespace),
            (r'[\d\.]+', Number),
            (r'[\w-][^\"\(\)\s]*', Name.Variable),
            (r'--', Comment.Single)
        ],
        'root': [
            (r'^\s*', Text.Whitespace, ('line', 'function')),
            (r'^\s+$', Text.Whitespace),
        ]
    }

<<<<<<< HEAD

class MaskLexer(RegexLexer):
    """
    For `Mask <http://github.com/atmajs/MaskJS>`__ markup.

    .. versionadded:: 2.0
    """
    name = 'Mask'
    aliases = ['mask']
    filenames = ['*.mask']
    mimetypes = ['text/x-mask']

    flags = re.MULTILINE | re.IGNORECASE | re.DOTALL
    tokens = {
        'root': [
            (r'\s+', Text),
            (r'//.*?\n', Comment.Single),
            (r'/\*.*?\*/', Comment.Multiline),
            (r'[\{\};>]', Punctuation),
            (r"'''", String, 'string-trpl-single'),
            (r'"""', String, 'string-trpl-double'),
            (r"'", String, 'string-single'),
            (r'"', String, 'string-double'),
            (r'([\w-]+)', Name.Tag, 'node'),
            (r'([^\.#;{>\s]+)', Name.Class, 'node'),
            (r'(#[\w_-]+)', Name.Function, 'node'),
            (r'(\.[\w_-]+)', Name.Variable.Class, 'node')
        ],
        'string-base': [
            (r'\\.', String.Escape),
            (r'~\[', String.Interpol, 'interpolation'),
            (r'.', String.Single),  
        ],
        'string-single':[
            (r"'", String.Single, '#pop'),
            include('string-base')
        ],  
        'string-double':[
            (r'"', String.Single, '#pop'),
            include('string-base')
        ],
        'string-trpl-single':[
            (r"'''", String.Single, '#pop'),
            include('string-base')
        ],
        'string-trpl-double':[
            (r'"""', String.Single, '#pop'),
            include('string-base')
        ],
        'interpolation': [
            (r'\]', String.Interpol, '#pop'),
            (r'\s*:', String.Interpol, 'expression'),
            (r'\s*\w+:', Name.Other),
            (r'[^\]]+', String.Interpol)
        ],
        'expression': [
            (r'[^\]]+', using(JavascriptLexer), '#pop')
        ],  
        'node': [
            (r'\s+', Text),
            (r'\.', Name.Variable.Class, 'node-class'),
            (r'\#', Name.Function, 'node-id'),
            (r'style[ \t]*=', Name.Attribute, 'node-attr-style-value'),
            (r'[\w_:-]+[ \t]*=', Name.Attribute, 'node-attr-value'),
            (r'[\w_:-]+', Name.Attribute),
            (r'[>{;]', Punctuation, '#pop')
        ],  
        'node-class': [
            (r'[\w-]+', Name.Variable.Class),
            (r'~\[', String.Interpol, 'interpolation'),
            (r'', Text, '#pop')
        ],
        'node-id': [
            (r'[\w-]+', Name.Function),
            (r'~\[', String.Interpol, 'interpolation'),
            (r'', Text, '#pop')
        ],
        'node-attr-value':[
            (r'\s+', Text),
            (r'[\w_]+', Name.Variable, '#pop'),
            (r"'", String, 'string-single-pop2'),
            (r'"', String, 'string-double-pop2'),
            (r'', Text, '#pop')
        ],
        'node-attr-style-value':[
            (r'\s+', Text),
            (r"'", String.Single, 'css-single-end'),
            (r'"', String.Single, 'css-double-end'),
            include('node-attr-value')
        ],
        'css-base': [
            (r'\s+', Text),
            (r"[;]", Punctuation),
            (r"[\w\-_]+\s*:", Name.Builtin)
        ],
        'css-single-end': [
            include('css-base'),
            (r"'", String.Single, '#pop:2'),
            (r"[^;']+", Name.Entity)
        ],
        'css-double-end': [
            include('css-base'),
            (r'"', String.Single, '#pop:2'),
            (r"[^;\"]+", Name.Entity)
        ],  
        'string-single-pop2':[
            (r"'", String.Single, '#pop:2'),
            include('string-base')
        ],
        'string-double-pop2':[
            (r'"', String.Single, '#pop:2'),
            include('string-base')
=======
class ZephirLexer(RegexLexer):
    """
    For Zephir language
    Zephir is a compiled high level language aimed
    to the creation of C-extensions for PHP http://zephir-lang.com/
    """

    name = 'Zephir'
    aliases = ['zephir']
    filenames = ['*.zep']

    zephir_keywords = [ 'fetch', 'echo', 'isset', 'empty']
    zephir_type = [ 'bit', 'bits' , 'string' ]

    flags = re.DOTALL
    tokens = {
        'commentsandwhitespace': [
            (r'\s+', Text),
            (r'//.*?\n', Comment.Single),
            (r'/\*.*?\*/', Comment.Multiline)
        ],
        'slashstartsregex': [
            include('commentsandwhitespace'),
            (r'/(\\.|[^[/\\\n]|\[(\\.|[^\]\\\n])*])+/'
             r'([gim]+\b|\B)', String.Regex, '#pop'),
            (r'', Text, '#pop')
        ],
        'badregex': [
            (r'\n', Text, '#pop')
        ],
        'root': [
            (r'^(?=\s|/|<!--)', Text, 'slashstartsregex'),
            include('commentsandwhitespace'),
            (r'\+\+|--|~|&&|\?|:|\|\||\\(?=\n)|'
             r'(<<|>>>?|==?|!=?|->|[-<>+*%&\|\^/])=?', Operator, 'slashstartsregex'),
            (r'[{(\[;,]', Punctuation, 'slashstartsregex'),
            (r'[})\].]', Punctuation),
            (r'(for|in|while|do|break|return|continue|switch|case|default|if|else|loop|require|inline|'
             r'throw|try|catch|finally|new|delete|typeof|instanceof|void|namespace|use|extends|'
             r'this|fetch|isset|unset|echo|fetch|likely|unlikely|empty)\b', Keyword, 'slashstartsregex'),
            (r'(var|let|with|function)\b', Keyword.Declaration, 'slashstartsregex'),
            (r'(abstract|boolean|bool|char|class|const|double|enum|export|'
             r'extends|final|float|goto|implements|import|int|string|interface|long|ulong|char|uchar|native|unsigned|'
             r'private|protected|public|short|static|self|throws|reverse|'
             r'transient|volatile)\b', Keyword.Reserved),
            (r'(true|false|null|undefined)\b', Keyword.Constant),
            (r'(Array|Boolean|Date|_REQUEST|_COOKIE|_SESSION|'
             r'_GET|_POST|_SERVER|this|stdClass|range|count|iterator|'
             r'window)\b', Name.Builtin),
            (r'[$a-zA-Z_][a-zA-Z0-9_\\]*', Name.Other),
            (r'[0-9][0-9]*\.[0-9]+([eE][0-9]+)?[fd]?', Number.Float),
            (r'0x[0-9a-fA-F]+', Number.Hex),
            (r'[0-9]+', Number.Integer),
            (r'"(\\\\|\\"|[^"])*"', String.Double),
            (r"'(\\\\|\\'|[^'])*'", String.Single),
>>>>>>> d555d9df
        ]
    }<|MERGE_RESOLUTION|>--- conflicted
+++ resolved
@@ -28,11 +28,7 @@
            'ObjectiveJLexer', 'CoffeeScriptLexer', 'LiveScriptLexer',
            'DuelLexer', 'ScamlLexer', 'JadeLexer', 'XQueryLexer',
            'DtdLexer', 'DartLexer', 'LassoLexer', 'QmlLexer', 'TypeScriptLexer',
-<<<<<<< HEAD
-           'KalLexer', 'CirruLexer', 'MaskLexer']
-=======
-           'KalLexer', 'CirruLexer', 'ZephirLexer']
->>>>>>> d555d9df
+           'KalLexer', 'CirruLexer', 'MaskLexer', 'ZephirLexer']
 
 
 class JavascriptLexer(RegexLexer):
@@ -4228,7 +4224,6 @@
         ]
     }
 
-<<<<<<< HEAD
 
 class MaskLexer(RegexLexer):
     """
@@ -4341,12 +4336,18 @@
         'string-double-pop2':[
             (r'"', String.Single, '#pop:2'),
             include('string-base')
-=======
+        ],
+    }
+
+
 class ZephirLexer(RegexLexer):
     """
-    For Zephir language
+    For `Zephir language <http://zephir-lang.com/>`_ source code.
+
     Zephir is a compiled high level language aimed
-    to the creation of C-extensions for PHP http://zephir-lang.com/
+    to the creation of C-extensions for PHP.
+
+    .. versionadded:: 2.0
     """
 
     name = 'Zephir'
@@ -4356,7 +4357,8 @@
     zephir_keywords = [ 'fetch', 'echo', 'isset', 'empty']
     zephir_type = [ 'bit', 'bits' , 'string' ]
 
-    flags = re.DOTALL
+    flags = re.DOTALL | re.MULTILINE
+
     tokens = {
         'commentsandwhitespace': [
             (r'\s+', Text),
@@ -4397,6 +4399,5 @@
             (r'[0-9]+', Number.Integer),
             (r'"(\\\\|\\"|[^"])*"', String.Double),
             (r"'(\\\\|\\'|[^'])*'", String.Single),
->>>>>>> d555d9df
         ]
     }