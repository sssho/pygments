--- conflicted
+++ resolved
@@ -2777,10 +2777,9 @@
             (r'//|/|\+|-|;|,|\(|\)', Punctuation),
 
             # STANDALONE QNAMES
-<<<<<<< HEAD
-            (qname + r'(?=\s*{)', Name.Variable, 'qname_braren'),
-            (qname + r'(?=\s*\()', Name.Function, 'qname_braren'),
-            (qname, Name.Variable, 'operator'),
+            (qname + r'(?=\s*{)', Name.Tag, 'qname_braren'),
+            (qname + r'(?=\s*\([^:])', Name.Function, 'qname_braren'),
+            (qname, Name.Tag, 'operator'),
         ]
     }
 
@@ -2849,10 +2848,4 @@
              bygroups(String.Interpol, using(this), String.Interpol)),
             (r'\$+', String.Single)
         ]
-=======
-            (qname + r'(?=\s*[{])', Name.Tag, 'qname_braren'),
-            (qname + r'(?=\s*[(][^:])', Name.Function, 'qname_braren'),
-            (qname, Name.Tag, 'operator'),
-        ]
->>>>>>> dbea7401
     }