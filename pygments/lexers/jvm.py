--- conflicted
+++ resolved
@@ -41,16 +41,12 @@
             (r'[^\S\n]+', Text),
             (r'//.*?\n', Comment.Single),
             (r'/\*.*?\*/', Comment.Multiline),
-<<<<<<< HEAD
             # method names
             (r'((?:(?:[^\W\d]|\$)[\w\.\[\]\$<>]*\s+)+?)' # return arguments
              r'((?:[^\W\d]|\$)[\w\$]*)'                  # method name
              r'(\s*)(\()',                               # signature start
              bygroups(using(this), Name.Function, Text, Operator)),
             (r'@[^\W\d][\w\.]*', Name.Decorator),
-=======
-            (r'@[a-zA-Z_][\w\.]*', Name.Decorator),
->>>>>>> 606a7046
             (r'(assert|break|case|catch|continue|default|do|else|finally|for|'
              r'if|goto|instanceof|new|return|switch|this|throw|try|while)\b',
              Keyword),
@@ -59,29 +55,15 @@
              r'transient|volatile)\b', Keyword.Declaration),
             (r'(boolean|byte|char|double|float|int|long|short|void)\b',
              Keyword.Type),
-<<<<<<< HEAD
-=======
-            # method names
-            (r'^(\s*(?:[a-zA-Z_][\w\.\[\]<>]*\s+)+?)' # return arguments
-             r'([a-zA-Z_]\w*)'                        # method name
-             r'(\s*)(\()',                            # signature start
-             bygroups(using(this), Name.Function, Text, Operator)),
->>>>>>> 606a7046
             (r'(package)(\s+)', bygroups(Keyword.Namespace, Text)),
             (r'(true|false|null)\b', Keyword.Constant),
             (r'(class|interface)(\s+)', bygroups(Keyword.Declaration, Text), 'class'),
             (r'(import)(\s+)', bygroups(Keyword.Namespace, Text), 'import'),
             (r'"(\\\\|\\"|[^"])*"', String),
             (r"'\\.'|'[^\\]'|'\\u[0-9a-fA-F]{4}'", String.Char),
-<<<<<<< HEAD
             (r'(\.)((?:[^\W\d]|\$)[\w\$]*)', bygroups(Operator, Name.Attribute)),
             (r'([^\W\d]|\$)[\w\$]*:', Name.Label),
             (r'([^\W\d]|\$)[\w\$]*', Name),
-=======
-            (r'(\.)([a-zA-Z_]\w*)', bygroups(Operator, Name.Attribute)),
-            (r'[a-zA-Z_]\w*:', Name.Label),
-            (r'[a-zA-Z_\$]\w*', Name),
->>>>>>> 606a7046
             (r'[~\^\*!%&\[\]\(\)\{\}<>\|+=:;,./?-]', Operator),
             (r'[0-9][0-9]*\.[0-9]+([eE][0-9]+)?[fd]?', Number.Float),
             (r'0x[0-9a-fA-F]+', Number.Hex),
@@ -89,11 +71,7 @@
             (r'\n', Text)
         ],
         'class': [
-<<<<<<< HEAD
             (r'([^\W\d]|\$)[\w\$]*', Name.Class, '#pop')
-=======
-            (r'[a-zA-Z_]\w*', Name.Class, '#pop')
->>>>>>> 606a7046
         ],
         'import': [
             (r'[\w.]+\*?', Name.Namespace, '#pop')
