--- conflicted
+++ resolved
@@ -10,3749 +10,6 @@
 """
 
 from pygments.lexers.jvm import JavaLexer, ScalaLexer
-<<<<<<< HEAD
-
-__all__ = ['CLexer', 'CppLexer', 'DLexer', 'DelphiLexer', 'ECLexer',
-           'NesCLexer', 'DylanLexer', 'ObjectiveCLexer', 'ObjectiveCppLexer',
-           'FortranLexer', 'FortranFixedLexer', 'GLShaderLexer',
-           'PrologLexer', 'CythonLexer',
-           'ValaLexer', 'OocLexer', 'GoLexer', 'FelixLexer', 'AdaLexer',
-           'Modula2Lexer', 'BlitzMaxLexer', 'BlitzBasicLexer', 'NimrodLexer',
-           'FantomLexer', 'RustLexer', 'CudaLexer', 'MonkeyLexer', 'SwigLexer',
-           'DylanLidLexer', 'DylanConsoleLexer', 'CobolLexer',
-           'CobolFreeformatLexer', 'LogosLexer', 'ClayLexer']
-
-
-class CFamilyLexer(RegexLexer):
-    """
-    For C family source code.  This is used as a base class to avoid repetitious
-    definitions.
-    """
-
-    #: optional Comment or Whitespace
-    _ws = r'(?:\s|//.*?\n|/[*].*?[*]/)+'
-    #: only one /* */ style comment
-    _ws1 = r':\s*/[*].*?[*]/\s*'
-
-    tokens = {
-        'whitespace': [
-            # preprocessor directives: without whitespace
-            ('^#if\s+0', Comment.Preproc, 'if0'),
-            ('^#', Comment.Preproc, 'macro'),
-            # or with whitespace
-            ('^(' + _ws1 + r')(#if\s+0)',
-             bygroups(using(this), Comment.Preproc), 'if0'),
-            ('^(' + _ws1 + ')(#)',
-             bygroups(using(this), Comment.Preproc), 'macro'),
-            (r'^(\s*)([a-zA-Z_][a-zA-Z0-9_]*:(?!:))',
-             bygroups(Text, Name.Label)),
-            (r'\n', Text),
-            (r'\s+', Text),
-            (r'\\\n', Text), # line continuation
-            (r'//(\n|(.|\n)*?[^\\]\n)', Comment.Single),
-            (r'/(\\\n)?[*](.|\n)*?[*](\\\n)?/', Comment.Multiline),
-        ],
-        'statements': [
-            (r'L?"', String, 'string'),
-            (r"L?'(\\.|\\[0-7]{1,3}|\\x[a-fA-F0-9]{1,2}|[^\\\'\n])'", String.Char),
-            (r'(\d+\.\d*|\.\d+|\d+)[eE][+-]?\d+[LlUu]*', Number.Float),
-            (r'(\d+\.\d*|\.\d+|\d+[fF])[fF]?', Number.Float),
-            (r'0x[0-9a-fA-F]+[LlUu]*', Number.Hex),
-            (r'0[0-7]+[LlUu]*', Number.Oct),
-            (r'\d+[LlUu]*', Number.Integer),
-            (r'\*/', Error),
-            (r'[~!%^&*+=|?:<>/-]', Operator),
-            (r'[()\[\],.]', Punctuation),
-            (r'\b(case)(.+?)(:)', bygroups(Keyword, using(this), Text)),
-            (r'(auto|break|case|const|continue|default|do|else|enum|extern|'
-             r'for|goto|if|register|restricted|return|sizeof|static|struct|'
-             r'switch|typedef|union|volatile|while)\b', Keyword),
-            (r'(bool|int|long|float|short|double|char|unsigned|signed|void|'
-             r'[a-z_][a-z0-9_]*_t)\b',
-             Keyword.Type),
-            (r'(_{0,2}inline|naked|restrict|thread|typename)\b', Keyword.Reserved),
-            # Vector intrinsics
-            (r'(__(m128i|m128d|m128|m64))\b', Keyword.Reserved),
-            # Microsoft-isms
-            (r'__(asm|int8|based|except|int16|stdcall|cdecl|fastcall|int32|'
-             r'declspec|finally|int64|try|leave|wchar_t|w64|unaligned|'
-             r'raise|noop|identifier|forceinline|assume)\b', Keyword.Reserved),
-            (r'(true|false|NULL)\b', Name.Builtin),
-            ('[a-zA-Z_][a-zA-Z0-9_]*', Name),
-        ],
-        'root': [
-            include('whitespace'),
-            # functions
-            (r'((?:[a-zA-Z0-9_*\s])+?(?:\s|[*]))'    # return arguments
-             r'([a-zA-Z_][a-zA-Z0-9_]*)'             # method name
-             r'(\s*\([^;]*?\))'                      # signature
-             r'(' + _ws + r')?({)',
-             bygroups(using(this), Name.Function, using(this), using(this),
-                      Punctuation),
-             'function'),
-            # function declarations
-            (r'((?:[a-zA-Z0-9_*\s])+?(?:\s|[*]))'    # return arguments
-             r'([a-zA-Z_][a-zA-Z0-9_]*)'             # method name
-             r'(\s*\([^;]*?\))'                      # signature
-             r'(' + _ws + r')?(;)',
-             bygroups(using(this), Name.Function, using(this), using(this),
-                      Punctuation)),
-            ('', Text, 'statement'),
-        ],
-        'statement' : [
-            include('whitespace'),
-            include('statements'),
-            ('[{}]', Punctuation),
-            (';', Punctuation, '#pop'),
-        ],
-        'function': [
-            include('whitespace'),
-            include('statements'),
-            (';', Punctuation),
-            ('{', Punctuation, '#push'),
-            ('}', Punctuation, '#pop'),
-        ],
-        'string': [
-            (r'"', String, '#pop'),
-            (r'\\([\\abfnrtv"\']|x[a-fA-F0-9]{2,4}|'
-             r'u[a-fA-F0-9]{4}|U[a-fA-F0-9]{8}|[0-7]{1,3})', String.Escape),
-            (r'[^\\"\n]+', String), # all other characters
-            (r'\\\n', String), # line continuation
-            (r'\\', String), # stray backslash
-        ],
-        'macro': [
-            (r'[^/\n]+', Comment.Preproc),
-            (r'/[*](.|\n)*?[*]/', Comment.Multiline),
-            (r'//.*?\n', Comment.Single, '#pop'),
-            (r'/', Comment.Preproc),
-            (r'(?<=\\)\n', Comment.Preproc),
-            (r'\n', Comment.Preproc, '#pop'),
-        ],
-        'if0': [
-            (r'^\s*#if.*?(?<!\\)\n', Comment.Preproc, '#push'),
-            (r'^\s*#el(?:se|if).*\n', Comment.Preproc, '#pop'),
-            (r'^\s*#endif.*?(?<!\\)\n', Comment.Preproc, '#pop'),
-            (r'.*?\n', Comment),
-        ]
-    }
-
-    stdlib_types = ['size_t', 'ssize_t', 'off_t', 'wchar_t', 'ptrdiff_t',
-                    'sig_atomic_t', 'fpos_t', 'clock_t', 'time_t', 'va_list',
-                    'jmp_buf', 'FILE', 'DIR', 'div_t', 'ldiv_t', 'mbstate_t',
-                    'wctrans_t', 'wint_t', 'wctype_t']
-    c99_types = ['_Bool', '_Complex', 'int8_t', 'int16_t', 'int32_t', 'int64_t',
-                 'uint8_t', 'uint16_t', 'uint32_t', 'uint64_t', 'int_least8_t',
-                 'int_least16_t', 'int_least32_t', 'int_least64_t',
-                 'uint_least8_t', 'uint_least16_t', 'uint_least32_t',
-                 'uint_least64_t', 'int_fast8_t', 'int_fast16_t', 'int_fast32_t',
-                 'int_fast64_t', 'uint_fast8_t', 'uint_fast16_t', 'uint_fast32_t',
-                 'uint_fast64_t', 'intptr_t', 'uintptr_t', 'intmax_t',
-                 'uintmax_t']
-
-    def __init__(self, **options):
-        self.stdlibhighlighting = get_bool_opt(options,
-                'stdlibhighlighting', True)
-        self.c99highlighting = get_bool_opt(options,
-                'c99highlighting', True)
-        RegexLexer.__init__(self, **options)
-
-    def get_tokens_unprocessed(self, text):
-        for index, token, value in \
-            RegexLexer.get_tokens_unprocessed(self, text):
-            if token is Name:
-                if self.stdlibhighlighting and value in self.stdlib_types:
-                    token = Keyword.Type
-                elif self.c99highlighting and value in self.c99_types:
-                    token = Keyword.Type
-            yield index, token, value
-
-
-class CLexer(CFamilyLexer):
-    """
-    For C source code with preprocessor directives.
-    """
-    name = 'C'
-    aliases = ['c']
-    filenames = ['*.c', '*.h', '*.idc']
-    mimetypes = ['text/x-chdr', 'text/x-csrc']
-    priority = 0.1
-
-    def analyse_text(text):
-        return 0.1
-
-
-class CppLexer(CFamilyLexer):
-    """
-    For C++ source code with preprocessor directives.
-    """
-    name = 'C++'
-    aliases = ['cpp', 'c++']
-    filenames = ['*.cpp', '*.hpp', '*.c++', '*.h++',
-                 '*.cc', '*.hh', '*.cxx', '*.hxx',
-                 '*.C', '*.H', '*.cp', '*.CPP']
-    mimetypes = ['text/x-c++hdr', 'text/x-c++src']
-    priority = 0.1
-
-    tokens = {
-        'statements': [
-            (r'(asm|catch|const_cast|delete|dynamic_cast|explicit|'
-             r'export|friend|mutable|namespace|new|operator|'
-             r'private|protected|public|reinterpret_cast|'
-             r'restrict|static_cast|template|this|throw|throws|'
-             r'typeid|typename|using|virtual)\b', Keyword),
-            (r'(class)(\s+)', bygroups(Keyword, Text), 'classname'),
-            inherit,
-         ],
-        'root': [
-            inherit,
-            # C++ Microsoft-isms
-            (r'__(virtual_inheritance|uuidof|super|single_inheritance|'
-             r'multiple_inheritance|interface|event)\b', Keyword.Reserved),
-            # Offload C++ extensions, http://offload.codeplay.com/
-            (r'(__offload|__blockingoffload|__outer)\b', Keyword.Pseudo),
-        ],
-        'classname': [
-            (r'[a-zA-Z_][a-zA-Z0-9_]*', Name.Class, '#pop'),
-            # template specification
-            (r'\s*(?=>)', Text, '#pop'),
-        ],
-    }
-
-    def analyse_text(text):
-        return 0.1
-
-
-class SwigLexer(CppLexer):
-    """
-    For `SWIG <http://www.swig.org/>`_ source code.
-
-    *New in Pygments 1.7.*
-    """
-    name = 'SWIG'
-    aliases = ['Swig', 'swig']
-    filenames = ['*.swg', '*.i']
-    mimetypes = ['text/swig']
-    priority = 0.04 # Lower than C/C++ and Objective C/C++
-
-    tokens = {
-        'statements': [
-            (r'(%[a-z_][a-z0-9_]*)', Name.Function), # SWIG directives
-            ('\$\**\&?[a-zA-Z0-9_]+', Name), # Special variables
-            (r'##*[a-zA-Z_][a-zA-Z0-9_]*', Comment.Preproc), # Stringification / additional preprocessor directives
-            inherit,
-         ],
-    }
-
-    # This is a far from complete set of SWIG directives
-    swig_directives = (
-        # Most common directives
-        '%apply', '%define', '%director', '%enddef', '%exception', '%extend',
-        '%feature', '%fragment', '%ignore', '%immutable', '%import', '%include',
-        '%inline', '%insert', '%module', '%newobject', '%nspace', '%pragma',
-        '%rename', '%shared_ptr', '%template', '%typecheck', '%typemap',
-        # Less common directives
-        '%arg', '%attribute', '%bang', '%begin', '%callback', '%catches', '%clear',
-        '%constant', '%copyctor', '%csconst', '%csconstvalue', '%csenum',
-        '%csmethodmodifiers', '%csnothrowexception', '%default', '%defaultctor',
-        '%defaultdtor', '%defined', '%delete', '%delobject', '%descriptor',
-        '%exceptionclass', '%exceptionvar', '%extend_smart_pointer', '%fragments',
-        '%header', '%ifcplusplus', '%ignorewarn', '%implicit', '%implicitconv',
-        '%init', '%javaconst', '%javaconstvalue', '%javaenum', '%javaexception',
-        '%javamethodmodifiers', '%kwargs', '%luacode', '%mutable', '%naturalvar',
-        '%nestedworkaround', '%perlcode', '%pythonabc', '%pythonappend',
-        '%pythoncallback', '%pythoncode', '%pythondynamic', '%pythonmaybecall',
-        '%pythonnondynamic', '%pythonprepend', '%refobject', '%shadow', '%sizeof',
-        '%trackobjects', '%types', '%unrefobject', '%varargs', '%warn', '%warnfilter')
-
-    def analyse_text(text):
-        rv = 0.1 # Same as C/C++
-        # Search for SWIG directives, which are conventionally at the beginning of
-        # a line. The probability of them being within a line is low, so let another
-        # lexer win in this case.
-        matches = re.findall(r'^\s*(%[a-z_][a-z0-9_]*)', text, re.M)
-        for m in matches:
-            if m in SwigLexer.swig_directives:
-                rv = 0.98
-                break
-            else:
-                rv = 0.91 # Fraction higher than MatlabLexer
-        return rv
-
-
-class ECLexer(CLexer):
-    """
-    For eC source code with preprocessor directives.
-
-    *New in Pygments 1.5.*
-    """
-    name = 'eC'
-    aliases = ['ec']
-    filenames = ['*.ec', '*.eh']
-    mimetypes = ['text/x-echdr', 'text/x-ecsrc']
-
-    tokens = {
-        'statements': [
-            (r'(virtual|class|private|public|property|import|delete|new|new0|'
-             r'renew|renew0|define|get|set|remote|dllexport|dllimport|stdcall|'
-             r'subclass|__on_register_module|namespace|using|typed_object|'
-             r'any_object|incref|register|watch|stopwatching|firewatchers|'
-             r'watchable|class_designer|class_fixed|class_no_expansion|isset|'
-             r'class_default_property|property_category|class_data|'
-             r'class_property|virtual|thisclass|'
-             r'dbtable|dbindex|database_open|dbfield)\b', Keyword),
-            (r'(uint|uint16|uint32|uint64|bool|byte|unichar|int64)\b',
-             Keyword.Type),
-            (r'(class)(\s+)', bygroups(Keyword, Text), 'classname'),
-            (r'(null|value|this)\b', Name.Builtin),
-            inherit,
-        ],
-        'classname': [
-            (r'[a-zA-Z_][a-zA-Z0-9_]*', Name.Class, '#pop'),
-            # template specification
-            (r'\s*(?=>)', Text, '#pop'),
-        ],
-    }
-
-
-class NesCLexer(CLexer):
-    """
-    For `nesC <https://github.com/tinyos/nesc>`_ source code with preprocessor
-    directives.
-
-    *New in Pygments 1.7.*
-    """
-    name = 'nesC'
-    aliases = ['nesc']
-    filenames = ['*.nc']
-    mimetypes = ['text/x-nescsrc']
-
-    tokens = {
-        'statements': [
-            (r'(abstract|as|async|atomic|call|command|component|components|'
-             r'configuration|event|extends|generic|implementation|includes|'
-             r'interface|module|new|norace|post|provides|signal|task|uses)\b',
-             Keyword),
-            (r'(nx_struct|nx_union|nx_int8_t|nx_int16_t|nx_int32_t|nx_int64_t|'
-             r'nx_uint8_t|nx_uint16_t|nx_uint32_t|nx_uint64_t)\b',
-             Keyword.Type),
-            inherit,
-        ],
-    }
-
-
-class ClayLexer(RegexLexer):
-    """
-    For `Clay <http://claylabs.com/clay/>`_ source.
-
-    *New in Pygments 1.7.*
-    """
-    name = 'Clay'
-    filenames = ['*.clay']
-    aliases = ['clay']
-    mimetypes = ['text/x-clay']
-    tokens = {
-        'root': [
-            (r'\s', Text),
-            (r'//.*?$', Comment.Singleline),
-            (r'/(\\\n)?[*](.|\n)*?[*](\\\n)?/', Comment.Multiline),
-            (r'\b(public|private|import|as|record|variant|instance'
-             r'|define|overload|default|external|alias'
-             r'|rvalue|ref|forward|inline|noinline|forceinline'
-             r'|enum|var|and|or|not|if|else|goto|return|while'
-             r'|switch|case|break|continue|for|in|true|false|try|catch|throw'
-             r'|finally|onerror|staticassert|eval|when|newtype'
-             r'|__FILE__|__LINE__|__COLUMN__|__ARG__'
-             r')\b', Keyword),
-            (r'[~!%^&*+=|:<>/-]', Operator),
-            (r'[#(){}\[\],;.]', Punctuation),
-            (r'0x[0-9a-fA-F]+[LlUu]*', Number.Hex),
-            (r'\d+[LlUu]*', Number.Integer),
-            (r'\b(true|false)\b', Name.Builtin),
-            (r'(?i)[a-z_?][a-z_?0-9]*', Name),
-            (r'"""', String, 'tdqs'),
-            (r'"', String, 'dqs'),
-        ],
-        'strings': [
-            (r'(?i)\\(x[0-9a-f]{2}|.)', String.Escape),
-            (r'.', String),
-        ],
-        'nl': [
-            (r'\n', String),
-        ],
-        'dqs': [
-            (r'"', String, '#pop'),
-            include('strings'),
-        ],
-        'tdqs': [
-            (r'"""', String, '#pop'),
-            include('strings'),
-            include('nl'),
-        ],
-    }
-
-
-class DLexer(RegexLexer):
-    """
-    For D source.
-
-    *New in Pygments 1.2.*
-    """
-    name = 'D'
-    filenames = ['*.d', '*.di']
-    aliases = ['d']
-    mimetypes = ['text/x-dsrc']
-
-    tokens = {
-        'root': [
-            (r'\n', Text),
-            (r'\s+', Text),
-            #(r'\\\n', Text), # line continuations
-            # Comments
-            (r'//(.*?)\n', Comment.Single),
-            (r'/(\\\n)?[*](.|\n)*?[*](\\\n)?/', Comment.Multiline),
-            (r'/\+', Comment.Multiline, 'nested_comment'),
-            # Keywords
-            (r'(abstract|alias|align|asm|assert|auto|body|break|case|cast'
-             r'|catch|class|const|continue|debug|default|delegate|delete'
-             r'|deprecated|do|else|enum|export|extern|finally|final'
-             r'|foreach_reverse|foreach|for|function|goto|if|import|inout'
-             r'|interface|invariant|in|is|lazy|mixin|module|new|nothrow|out'
-             r'|override|package|pragma|private|protected|public|pure|ref|return'
-             r'|scope|static|struct|super|switch|synchronized|template|this'
-             r'|throw|try|typedef|typeid|typeof|union|unittest|version|volatile'
-             r'|while|with|__traits)\b', Keyword
-            ),
-            (r'(bool|byte|cdouble|cent|cfloat|char|creal|dchar|double|float'
-             r'|idouble|ifloat|int|ireal|long|real|short|ubyte|ucent|uint|ulong'
-             r'|ushort|void|wchar)\b', Keyword.Type
-            ),
-            (r'(false|true|null)\b', Keyword.Constant),
-            (r'macro\b', Keyword.Reserved),
-            (r'(string|wstring|dstring)\b', Name.Builtin),
-            # FloatLiteral
-            # -- HexFloat
-            (r'0[xX]([0-9a-fA-F_]*\.[0-9a-fA-F_]+|[0-9a-fA-F_]+)'
-             r'[pP][+\-]?[0-9_]+[fFL]?[i]?', Number.Float),
-            # -- DecimalFloat
-            (r'[0-9_]+(\.[0-9_]+[eE][+\-]?[0-9_]+|'
-             r'\.[0-9_]*|[eE][+\-]?[0-9_]+)[fFL]?[i]?', Number.Float),
-            (r'\.(0|[1-9][0-9_]*)([eE][+\-]?[0-9_]+)?[fFL]?[i]?', Number.Float),
-            # IntegerLiteral
-            # -- Binary
-            (r'0[Bb][01_]+', Number),
-            # -- Octal
-            (r'0[0-7_]+', Number.Oct),
-            # -- Hexadecimal
-            (r'0[xX][0-9a-fA-F_]+', Number.Hex),
-            # -- Decimal
-            (r'(0|[1-9][0-9_]*)([LUu]|Lu|LU|uL|UL)?', Number.Integer),
-            # CharacterLiteral
-            (r"""'(\\['"?\\abfnrtv]|\\x[0-9a-fA-F]{2}|\\[0-7]{1,3}"""
-             r"""|\\u[0-9a-fA-F]{4}|\\U[0-9a-fA-F]{8}|\\&\w+;|.)'""",
-             String.Char
-            ),
-            # StringLiteral
-            # -- WysiwygString
-            (r'r"[^"]*"[cwd]?', String),
-            # -- AlternateWysiwygString
-            (r'`[^`]*`[cwd]?', String),
-            # -- DoubleQuotedString
-            (r'"(\\\\|\\"|[^"])*"[cwd]?', String),
-            # -- EscapeSequence
-            (r"\\(['\"?\\abfnrtv]|x[0-9a-fA-F]{2}|[0-7]{1,3}"
-             r"|u[0-9a-fA-F]{4}|U[0-9a-fA-F]{8}|&\w+;)",
-             String
-            ),
-            # -- HexString
-            (r'x"[0-9a-fA-F_\s]*"[cwd]?', String),
-            # -- DelimitedString
-            (r'q"\[', String, 'delimited_bracket'),
-            (r'q"\(', String, 'delimited_parenthesis'),
-            (r'q"<', String, 'delimited_angle'),
-            (r'q"{', String, 'delimited_curly'),
-            (r'q"([a-zA-Z_]\w*)\n.*?\n\1"', String),
-            (r'q"(.).*?\1"', String),
-            # -- TokenString
-            (r'q{', String, 'token_string'),
-            # Tokens
-            (r'(~=|\^=|%=|\*=|==|!>=|!<=|!<>=|!<>|!<|!>|!=|>>>=|>>>|>>=|>>|>='
-             r'|<>=|<>|<<=|<<|<=|\+\+|\+=|--|-=|\|\||\|=|&&|&=|\.\.\.|\.\.|/=)'
-             r'|[/.&|\-+<>!()\[\]{}?,;:$=*%^~]', Punctuation
-            ),
-            # Identifier
-            (r'[a-zA-Z_]\w*', Name),
-        ],
-        'nested_comment': [
-            (r'[^+/]+', Comment.Multiline),
-            (r'/\+', Comment.Multiline, '#push'),
-            (r'\+/', Comment.Multiline, '#pop'),
-            (r'[+/]', Comment.Multiline),
-        ],
-        'token_string': [
-            (r'{', Punctuation, 'token_string_nest'),
-            (r'}', String, '#pop'),
-            include('root'),
-        ],
-        'token_string_nest': [
-            (r'{', Punctuation, '#push'),
-            (r'}', Punctuation, '#pop'),
-            include('root'),
-        ],
-        'delimited_bracket': [
-            (r'[^\[\]]+', String),
-            (r'\[', String, 'delimited_inside_bracket'),
-            (r'\]"', String, '#pop'),
-        ],
-        'delimited_inside_bracket': [
-            (r'[^\[\]]+', String),
-            (r'\[', String, '#push'),
-            (r'\]', String, '#pop'),
-        ],
-        'delimited_parenthesis': [
-            (r'[^\(\)]+', String),
-            (r'\(', String, 'delimited_inside_parenthesis'),
-            (r'\)"', String, '#pop'),
-        ],
-        'delimited_inside_parenthesis': [
-            (r'[^\(\)]+', String),
-            (r'\(', String, '#push'),
-            (r'\)', String, '#pop'),
-        ],
-        'delimited_angle': [
-            (r'[^<>]+', String),
-            (r'<', String, 'delimited_inside_angle'),
-            (r'>"', String, '#pop'),
-        ],
-        'delimited_inside_angle': [
-            (r'[^<>]+', String),
-            (r'<', String, '#push'),
-            (r'>', String, '#pop'),
-        ],
-        'delimited_curly': [
-            (r'[^{}]+', String),
-            (r'{', String, 'delimited_inside_curly'),
-            (r'}"', String, '#pop'),
-        ],
-        'delimited_inside_curly': [
-            (r'[^{}]+', String),
-            (r'{', String, '#push'),
-            (r'}', String, '#pop'),
-        ],
-    }
-
-
-class DelphiLexer(Lexer):
-    """
-    For `Delphi <http://www.borland.com/delphi/>`_ (Borland Object Pascal),
-    Turbo Pascal and Free Pascal source code.
-
-    Additional options accepted:
-
-    `turbopascal`
-        Highlight Turbo Pascal specific keywords (default: ``True``).
-    `delphi`
-        Highlight Borland Delphi specific keywords (default: ``True``).
-    `freepascal`
-        Highlight Free Pascal specific keywords (default: ``True``).
-    `units`
-        A list of units that should be considered builtin, supported are
-        ``System``, ``SysUtils``, ``Classes`` and ``Math``.
-        Default is to consider all of them builtin.
-    """
-    name = 'Delphi'
-    aliases = ['delphi', 'pas', 'pascal', 'objectpascal']
-    filenames = ['*.pas']
-    mimetypes = ['text/x-pascal']
-
-    TURBO_PASCAL_KEYWORDS = [
-        'absolute', 'and', 'array', 'asm', 'begin', 'break', 'case',
-        'const', 'constructor', 'continue', 'destructor', 'div', 'do',
-        'downto', 'else', 'end', 'file', 'for', 'function', 'goto',
-        'if', 'implementation', 'in', 'inherited', 'inline', 'interface',
-        'label', 'mod', 'nil', 'not', 'object', 'of', 'on', 'operator',
-        'or', 'packed', 'procedure', 'program', 'record', 'reintroduce',
-        'repeat', 'self', 'set', 'shl', 'shr', 'string', 'then', 'to',
-        'type', 'unit', 'until', 'uses', 'var', 'while', 'with', 'xor'
-    ]
-
-    DELPHI_KEYWORDS = [
-        'as', 'class', 'except', 'exports', 'finalization', 'finally',
-        'initialization', 'is', 'library', 'on', 'property', 'raise',
-        'threadvar', 'try'
-    ]
-
-    FREE_PASCAL_KEYWORDS = [
-        'dispose', 'exit', 'false', 'new', 'true'
-    ]
-
-    BLOCK_KEYWORDS = set([
-        'begin', 'class', 'const', 'constructor', 'destructor', 'end',
-        'finalization', 'function', 'implementation', 'initialization',
-        'label', 'library', 'operator', 'procedure', 'program', 'property',
-        'record', 'threadvar', 'type', 'unit', 'uses', 'var'
-    ])
-
-    FUNCTION_MODIFIERS = set([
-        'alias', 'cdecl', 'export', 'inline', 'interrupt', 'nostackframe',
-        'pascal', 'register', 'safecall', 'softfloat', 'stdcall',
-        'varargs', 'name', 'dynamic', 'near', 'virtual', 'external',
-        'override', 'assembler'
-    ])
-
-    # XXX: those aren't global. but currently we know no way for defining
-    #      them just for the type context.
-    DIRECTIVES = set([
-        'absolute', 'abstract', 'assembler', 'cppdecl', 'default', 'far',
-        'far16', 'forward', 'index', 'oldfpccall', 'private', 'protected',
-        'published', 'public'
-    ])
-
-    BUILTIN_TYPES = set([
-        'ansichar', 'ansistring', 'bool', 'boolean', 'byte', 'bytebool',
-        'cardinal', 'char', 'comp', 'currency', 'double', 'dword',
-        'extended', 'int64', 'integer', 'iunknown', 'longbool', 'longint',
-        'longword', 'pansichar', 'pansistring', 'pbool', 'pboolean',
-        'pbyte', 'pbytearray', 'pcardinal', 'pchar', 'pcomp', 'pcurrency',
-        'pdate', 'pdatetime', 'pdouble', 'pdword', 'pextended', 'phandle',
-        'pint64', 'pinteger', 'plongint', 'plongword', 'pointer',
-        'ppointer', 'pshortint', 'pshortstring', 'psingle', 'psmallint',
-        'pstring', 'pvariant', 'pwidechar', 'pwidestring', 'pword',
-        'pwordarray', 'pwordbool', 'real', 'real48', 'shortint',
-        'shortstring', 'single', 'smallint', 'string', 'tclass', 'tdate',
-        'tdatetime', 'textfile', 'thandle', 'tobject', 'ttime', 'variant',
-        'widechar', 'widestring', 'word', 'wordbool'
-    ])
-
-    BUILTIN_UNITS = {
-        'System': [
-            'abs', 'acquireexceptionobject', 'addr', 'ansitoutf8',
-            'append', 'arctan', 'assert', 'assigned', 'assignfile',
-            'beginthread', 'blockread', 'blockwrite', 'break', 'chdir',
-            'chr', 'close', 'closefile', 'comptocurrency', 'comptodouble',
-            'concat', 'continue', 'copy', 'cos', 'dec', 'delete',
-            'dispose', 'doubletocomp', 'endthread', 'enummodules',
-            'enumresourcemodules', 'eof', 'eoln', 'erase', 'exceptaddr',
-            'exceptobject', 'exclude', 'exit', 'exp', 'filepos', 'filesize',
-            'fillchar', 'finalize', 'findclasshinstance', 'findhinstance',
-            'findresourcehinstance', 'flush', 'frac', 'freemem',
-            'get8087cw', 'getdir', 'getlasterror', 'getmem',
-            'getmemorymanager', 'getmodulefilename', 'getvariantmanager',
-            'halt', 'hi', 'high', 'inc', 'include', 'initialize', 'insert',
-            'int', 'ioresult', 'ismemorymanagerset', 'isvariantmanagerset',
-            'length', 'ln', 'lo', 'low', 'mkdir', 'move', 'new', 'odd',
-            'olestrtostring', 'olestrtostrvar', 'ord', 'paramcount',
-            'paramstr', 'pi', 'pos', 'pred', 'ptr', 'pucs4chars', 'random',
-            'randomize', 'read', 'readln', 'reallocmem',
-            'releaseexceptionobject', 'rename', 'reset', 'rewrite', 'rmdir',
-            'round', 'runerror', 'seek', 'seekeof', 'seekeoln',
-            'set8087cw', 'setlength', 'setlinebreakstyle',
-            'setmemorymanager', 'setstring', 'settextbuf',
-            'setvariantmanager', 'sin', 'sizeof', 'slice', 'sqr', 'sqrt',
-            'str', 'stringofchar', 'stringtoolestr', 'stringtowidechar',
-            'succ', 'swap', 'trunc', 'truncate', 'typeinfo',
-            'ucs4stringtowidestring', 'unicodetoutf8', 'uniquestring',
-            'upcase', 'utf8decode', 'utf8encode', 'utf8toansi',
-            'utf8tounicode', 'val', 'vararrayredim', 'varclear',
-            'widecharlentostring', 'widecharlentostrvar',
-            'widechartostring', 'widechartostrvar',
-            'widestringtoucs4string', 'write', 'writeln'
-        ],
-        'SysUtils': [
-            'abort', 'addexitproc', 'addterminateproc', 'adjustlinebreaks',
-            'allocmem', 'ansicomparefilename', 'ansicomparestr',
-            'ansicomparetext', 'ansidequotedstr', 'ansiextractquotedstr',
-            'ansilastchar', 'ansilowercase', 'ansilowercasefilename',
-            'ansipos', 'ansiquotedstr', 'ansisamestr', 'ansisametext',
-            'ansistrcomp', 'ansistricomp', 'ansistrlastchar', 'ansistrlcomp',
-            'ansistrlicomp', 'ansistrlower', 'ansistrpos', 'ansistrrscan',
-            'ansistrscan', 'ansistrupper', 'ansiuppercase',
-            'ansiuppercasefilename', 'appendstr', 'assignstr', 'beep',
-            'booltostr', 'bytetocharindex', 'bytetocharlen', 'bytetype',
-            'callterminateprocs', 'changefileext', 'charlength',
-            'chartobyteindex', 'chartobytelen', 'comparemem', 'comparestr',
-            'comparetext', 'createdir', 'createguid', 'currentyear',
-            'currtostr', 'currtostrf', 'date', 'datetimetofiledate',
-            'datetimetostr', 'datetimetostring', 'datetimetosystemtime',
-            'datetimetotimestamp', 'datetostr', 'dayofweek', 'decodedate',
-            'decodedatefully', 'decodetime', 'deletefile', 'directoryexists',
-            'diskfree', 'disksize', 'disposestr', 'encodedate', 'encodetime',
-            'exceptionerrormessage', 'excludetrailingbackslash',
-            'excludetrailingpathdelimiter', 'expandfilename',
-            'expandfilenamecase', 'expanduncfilename', 'extractfiledir',
-            'extractfiledrive', 'extractfileext', 'extractfilename',
-            'extractfilepath', 'extractrelativepath', 'extractshortpathname',
-            'fileage', 'fileclose', 'filecreate', 'filedatetodatetime',
-            'fileexists', 'filegetattr', 'filegetdate', 'fileisreadonly',
-            'fileopen', 'fileread', 'filesearch', 'fileseek', 'filesetattr',
-            'filesetdate', 'filesetreadonly', 'filewrite', 'finalizepackage',
-            'findclose', 'findcmdlineswitch', 'findfirst', 'findnext',
-            'floattocurr', 'floattodatetime', 'floattodecimal', 'floattostr',
-            'floattostrf', 'floattotext', 'floattotextfmt', 'fmtloadstr',
-            'fmtstr', 'forcedirectories', 'format', 'formatbuf', 'formatcurr',
-            'formatdatetime', 'formatfloat', 'freeandnil', 'getcurrentdir',
-            'getenvironmentvariable', 'getfileversion', 'getformatsettings',
-            'getlocaleformatsettings', 'getmodulename', 'getpackagedescription',
-            'getpackageinfo', 'gettime', 'guidtostring', 'incamonth',
-            'includetrailingbackslash', 'includetrailingpathdelimiter',
-            'incmonth', 'initializepackage', 'interlockeddecrement',
-            'interlockedexchange', 'interlockedexchangeadd',
-            'interlockedincrement', 'inttohex', 'inttostr', 'isdelimiter',
-            'isequalguid', 'isleapyear', 'ispathdelimiter', 'isvalidident',
-            'languages', 'lastdelimiter', 'loadpackage', 'loadstr',
-            'lowercase', 'msecstotimestamp', 'newstr', 'nextcharindex', 'now',
-            'outofmemoryerror', 'quotedstr', 'raiselastoserror',
-            'raiselastwin32error', 'removedir', 'renamefile', 'replacedate',
-            'replacetime', 'safeloadlibrary', 'samefilename', 'sametext',
-            'setcurrentdir', 'showexception', 'sleep', 'stralloc', 'strbufsize',
-            'strbytetype', 'strcat', 'strcharlength', 'strcomp', 'strcopy',
-            'strdispose', 'strecopy', 'strend', 'strfmt', 'stricomp',
-            'stringreplace', 'stringtoguid', 'strlcat', 'strlcomp', 'strlcopy',
-            'strlen', 'strlfmt', 'strlicomp', 'strlower', 'strmove', 'strnew',
-            'strnextchar', 'strpas', 'strpcopy', 'strplcopy', 'strpos',
-            'strrscan', 'strscan', 'strtobool', 'strtobooldef', 'strtocurr',
-            'strtocurrdef', 'strtodate', 'strtodatedef', 'strtodatetime',
-            'strtodatetimedef', 'strtofloat', 'strtofloatdef', 'strtoint',
-            'strtoint64', 'strtoint64def', 'strtointdef', 'strtotime',
-            'strtotimedef', 'strupper', 'supports', 'syserrormessage',
-            'systemtimetodatetime', 'texttofloat', 'time', 'timestamptodatetime',
-            'timestamptomsecs', 'timetostr', 'trim', 'trimleft', 'trimright',
-            'tryencodedate', 'tryencodetime', 'tryfloattocurr', 'tryfloattodatetime',
-            'trystrtobool', 'trystrtocurr', 'trystrtodate', 'trystrtodatetime',
-            'trystrtofloat', 'trystrtoint', 'trystrtoint64', 'trystrtotime',
-            'unloadpackage', 'uppercase', 'widecomparestr', 'widecomparetext',
-            'widefmtstr', 'wideformat', 'wideformatbuf', 'widelowercase',
-            'widesamestr', 'widesametext', 'wideuppercase', 'win32check',
-            'wraptext'
-        ],
-        'Classes': [
-            'activateclassgroup', 'allocatehwnd', 'bintohex', 'checksynchronize',
-            'collectionsequal', 'countgenerations', 'deallocatehwnd', 'equalrect',
-            'extractstrings', 'findclass', 'findglobalcomponent', 'getclass',
-            'groupdescendantswith', 'hextobin', 'identtoint',
-            'initinheritedcomponent', 'inttoident', 'invalidpoint',
-            'isuniqueglobalcomponentname', 'linestart', 'objectbinarytotext',
-            'objectresourcetotext', 'objecttexttobinary', 'objecttexttoresource',
-            'pointsequal', 'readcomponentres', 'readcomponentresex',
-            'readcomponentresfile', 'rect', 'registerclass', 'registerclassalias',
-            'registerclasses', 'registercomponents', 'registerintegerconsts',
-            'registernoicon', 'registernonactivex', 'smallpoint', 'startclassgroup',
-            'teststreamformat', 'unregisterclass', 'unregisterclasses',
-            'unregisterintegerconsts', 'unregistermoduleclasses',
-            'writecomponentresfile'
-        ],
-        'Math': [
-            'arccos', 'arccosh', 'arccot', 'arccoth', 'arccsc', 'arccsch', 'arcsec',
-            'arcsech', 'arcsin', 'arcsinh', 'arctan2', 'arctanh', 'ceil',
-            'comparevalue', 'cosecant', 'cosh', 'cot', 'cotan', 'coth', 'csc',
-            'csch', 'cycletodeg', 'cycletograd', 'cycletorad', 'degtocycle',
-            'degtograd', 'degtorad', 'divmod', 'doubledecliningbalance',
-            'ensurerange', 'floor', 'frexp', 'futurevalue', 'getexceptionmask',
-            'getprecisionmode', 'getroundmode', 'gradtocycle', 'gradtodeg',
-            'gradtorad', 'hypot', 'inrange', 'interestpayment', 'interestrate',
-            'internalrateofreturn', 'intpower', 'isinfinite', 'isnan', 'iszero',
-            'ldexp', 'lnxp1', 'log10', 'log2', 'logn', 'max', 'maxintvalue',
-            'maxvalue', 'mean', 'meanandstddev', 'min', 'minintvalue', 'minvalue',
-            'momentskewkurtosis', 'netpresentvalue', 'norm', 'numberofperiods',
-            'payment', 'periodpayment', 'poly', 'popnstddev', 'popnvariance',
-            'power', 'presentvalue', 'radtocycle', 'radtodeg', 'radtograd',
-            'randg', 'randomrange', 'roundto', 'samevalue', 'sec', 'secant',
-            'sech', 'setexceptionmask', 'setprecisionmode', 'setroundmode',
-            'sign', 'simpleroundto', 'sincos', 'sinh', 'slndepreciation', 'stddev',
-            'sum', 'sumint', 'sumofsquares', 'sumsandsquares', 'syddepreciation',
-            'tan', 'tanh', 'totalvariance', 'variance'
-        ]
-    }
-
-    ASM_REGISTERS = set([
-        'ah', 'al', 'ax', 'bh', 'bl', 'bp', 'bx', 'ch', 'cl', 'cr0',
-        'cr1', 'cr2', 'cr3', 'cr4', 'cs', 'cx', 'dh', 'di', 'dl', 'dr0',
-        'dr1', 'dr2', 'dr3', 'dr4', 'dr5', 'dr6', 'dr7', 'ds', 'dx',
-        'eax', 'ebp', 'ebx', 'ecx', 'edi', 'edx', 'es', 'esi', 'esp',
-        'fs', 'gs', 'mm0', 'mm1', 'mm2', 'mm3', 'mm4', 'mm5', 'mm6',
-        'mm7', 'si', 'sp', 'ss', 'st0', 'st1', 'st2', 'st3', 'st4', 'st5',
-        'st6', 'st7', 'xmm0', 'xmm1', 'xmm2', 'xmm3', 'xmm4', 'xmm5',
-        'xmm6', 'xmm7'
-    ])
-
-    ASM_INSTRUCTIONS = set([
-        'aaa', 'aad', 'aam', 'aas', 'adc', 'add', 'and', 'arpl', 'bound',
-        'bsf', 'bsr', 'bswap', 'bt', 'btc', 'btr', 'bts', 'call', 'cbw',
-        'cdq', 'clc', 'cld', 'cli', 'clts', 'cmc', 'cmova', 'cmovae',
-        'cmovb', 'cmovbe', 'cmovc', 'cmovcxz', 'cmove', 'cmovg',
-        'cmovge', 'cmovl', 'cmovle', 'cmovna', 'cmovnae', 'cmovnb',
-        'cmovnbe', 'cmovnc', 'cmovne', 'cmovng', 'cmovnge', 'cmovnl',
-        'cmovnle', 'cmovno', 'cmovnp', 'cmovns', 'cmovnz', 'cmovo',
-        'cmovp', 'cmovpe', 'cmovpo', 'cmovs', 'cmovz', 'cmp', 'cmpsb',
-        'cmpsd', 'cmpsw', 'cmpxchg', 'cmpxchg486', 'cmpxchg8b', 'cpuid',
-        'cwd', 'cwde', 'daa', 'das', 'dec', 'div', 'emms', 'enter', 'hlt',
-        'ibts', 'icebp', 'idiv', 'imul', 'in', 'inc', 'insb', 'insd',
-        'insw', 'int', 'int01', 'int03', 'int1', 'int3', 'into', 'invd',
-        'invlpg', 'iret', 'iretd', 'iretw', 'ja', 'jae', 'jb', 'jbe',
-        'jc', 'jcxz', 'jcxz', 'je', 'jecxz', 'jg', 'jge', 'jl', 'jle',
-        'jmp', 'jna', 'jnae', 'jnb', 'jnbe', 'jnc', 'jne', 'jng', 'jnge',
-        'jnl', 'jnle', 'jno', 'jnp', 'jns', 'jnz', 'jo', 'jp', 'jpe',
-        'jpo', 'js', 'jz', 'lahf', 'lar', 'lcall', 'lds', 'lea', 'leave',
-        'les', 'lfs', 'lgdt', 'lgs', 'lidt', 'ljmp', 'lldt', 'lmsw',
-        'loadall', 'loadall286', 'lock', 'lodsb', 'lodsd', 'lodsw',
-        'loop', 'loope', 'loopne', 'loopnz', 'loopz', 'lsl', 'lss', 'ltr',
-        'mov', 'movd', 'movq', 'movsb', 'movsd', 'movsw', 'movsx',
-        'movzx', 'mul', 'neg', 'nop', 'not', 'or', 'out', 'outsb', 'outsd',
-        'outsw', 'pop', 'popa', 'popad', 'popaw', 'popf', 'popfd', 'popfw',
-        'push', 'pusha', 'pushad', 'pushaw', 'pushf', 'pushfd', 'pushfw',
-        'rcl', 'rcr', 'rdmsr', 'rdpmc', 'rdshr', 'rdtsc', 'rep', 'repe',
-        'repne', 'repnz', 'repz', 'ret', 'retf', 'retn', 'rol', 'ror',
-        'rsdc', 'rsldt', 'rsm', 'sahf', 'sal', 'salc', 'sar', 'sbb',
-        'scasb', 'scasd', 'scasw', 'seta', 'setae', 'setb', 'setbe',
-        'setc', 'setcxz', 'sete', 'setg', 'setge', 'setl', 'setle',
-        'setna', 'setnae', 'setnb', 'setnbe', 'setnc', 'setne', 'setng',
-        'setnge', 'setnl', 'setnle', 'setno', 'setnp', 'setns', 'setnz',
-        'seto', 'setp', 'setpe', 'setpo', 'sets', 'setz', 'sgdt', 'shl',
-        'shld', 'shr', 'shrd', 'sidt', 'sldt', 'smi', 'smint', 'smintold',
-        'smsw', 'stc', 'std', 'sti', 'stosb', 'stosd', 'stosw', 'str',
-        'sub', 'svdc', 'svldt', 'svts', 'syscall', 'sysenter', 'sysexit',
-        'sysret', 'test', 'ud1', 'ud2', 'umov', 'verr', 'verw', 'wait',
-        'wbinvd', 'wrmsr', 'wrshr', 'xadd', 'xbts', 'xchg', 'xlat',
-        'xlatb', 'xor'
-    ])
-
-    def __init__(self, **options):
-        Lexer.__init__(self, **options)
-        self.keywords = set()
-        if get_bool_opt(options, 'turbopascal', True):
-            self.keywords.update(self.TURBO_PASCAL_KEYWORDS)
-        if get_bool_opt(options, 'delphi', True):
-            self.keywords.update(self.DELPHI_KEYWORDS)
-        if get_bool_opt(options, 'freepascal', True):
-            self.keywords.update(self.FREE_PASCAL_KEYWORDS)
-        self.builtins = set()
-        for unit in get_list_opt(options, 'units', self.BUILTIN_UNITS.keys()):
-            self.builtins.update(self.BUILTIN_UNITS[unit])
-
-    def get_tokens_unprocessed(self, text):
-        scanner = Scanner(text, re.DOTALL | re.MULTILINE | re.IGNORECASE)
-        stack = ['initial']
-        in_function_block = False
-        in_property_block = False
-        was_dot = False
-        next_token_is_function = False
-        next_token_is_property = False
-        collect_labels = False
-        block_labels = set()
-        brace_balance = [0, 0]
-
-        while not scanner.eos:
-            token = Error
-
-            if stack[-1] == 'initial':
-                if scanner.scan(r'\s+'):
-                    token = Text
-                elif scanner.scan(r'\{.*?\}|\(\*.*?\*\)'):
-                    if scanner.match.startswith('$'):
-                        token = Comment.Preproc
-                    else:
-                        token = Comment.Multiline
-                elif scanner.scan(r'//.*?$'):
-                    token = Comment.Single
-                elif scanner.scan(r'[-+*\/=<>:;,.@\^]'):
-                    token = Operator
-                    # stop label highlighting on next ";"
-                    if collect_labels and scanner.match == ';':
-                        collect_labels = False
-                elif scanner.scan(r'[\(\)\[\]]+'):
-                    token = Punctuation
-                    # abort function naming ``foo = Function(...)``
-                    next_token_is_function = False
-                    # if we are in a function block we count the open
-                    # braces because ootherwise it's impossible to
-                    # determine the end of the modifier context
-                    if in_function_block or in_property_block:
-                        if scanner.match == '(':
-                            brace_balance[0] += 1
-                        elif scanner.match == ')':
-                            brace_balance[0] -= 1
-                        elif scanner.match == '[':
-                            brace_balance[1] += 1
-                        elif scanner.match == ']':
-                            brace_balance[1] -= 1
-                elif scanner.scan(r'[A-Za-z_][A-Za-z_0-9]*'):
-                    lowercase_name = scanner.match.lower()
-                    if lowercase_name == 'result':
-                        token = Name.Builtin.Pseudo
-                    elif lowercase_name in self.keywords:
-                        token = Keyword
-                        # if we are in a special block and a
-                        # block ending keyword occours (and the parenthesis
-                        # is balanced) we end the current block context
-                        if (in_function_block or in_property_block) and \
-                           lowercase_name in self.BLOCK_KEYWORDS and \
-                           brace_balance[0] <= 0 and \
-                           brace_balance[1] <= 0:
-                            in_function_block = False
-                            in_property_block = False
-                            brace_balance = [0, 0]
-                            block_labels = set()
-                        if lowercase_name in ('label', 'goto'):
-                            collect_labels = True
-                        elif lowercase_name == 'asm':
-                            stack.append('asm')
-                        elif lowercase_name == 'property':
-                            in_property_block = True
-                            next_token_is_property = True
-                        elif lowercase_name in ('procedure', 'operator',
-                                                'function', 'constructor',
-                                                'destructor'):
-                            in_function_block = True
-                            next_token_is_function = True
-                    # we are in a function block and the current name
-                    # is in the set of registered modifiers. highlight
-                    # it as pseudo keyword
-                    elif in_function_block and \
-                         lowercase_name in self.FUNCTION_MODIFIERS:
-                        token = Keyword.Pseudo
-                    # if we are in a property highlight some more
-                    # modifiers
-                    elif in_property_block and \
-                         lowercase_name in ('read', 'write'):
-                        token = Keyword.Pseudo
-                        next_token_is_function = True
-                    # if the last iteration set next_token_is_function
-                    # to true we now want this name highlighted as
-                    # function. so do that and reset the state
-                    elif next_token_is_function:
-                        # Look if the next token is a dot. If yes it's
-                        # not a function, but a class name and the
-                        # part after the dot a function name
-                        if scanner.test(r'\s*\.\s*'):
-                            token = Name.Class
-                        # it's not a dot, our job is done
-                        else:
-                            token = Name.Function
-                            next_token_is_function = False
-                    # same for properties
-                    elif next_token_is_property:
-                        token = Name.Property
-                        next_token_is_property = False
-                    # Highlight this token as label and add it
-                    # to the list of known labels
-                    elif collect_labels:
-                        token = Name.Label
-                        block_labels.add(scanner.match.lower())
-                    # name is in list of known labels
-                    elif lowercase_name in block_labels:
-                        token = Name.Label
-                    elif lowercase_name in self.BUILTIN_TYPES:
-                        token = Keyword.Type
-                    elif lowercase_name in self.DIRECTIVES:
-                        token = Keyword.Pseudo
-                    # builtins are just builtins if the token
-                    # before isn't a dot
-                    elif not was_dot and lowercase_name in self.builtins:
-                        token = Name.Builtin
-                    else:
-                        token = Name
-                elif scanner.scan(r"'"):
-                    token = String
-                    stack.append('string')
-                elif scanner.scan(r'\#(\d+|\$[0-9A-Fa-f]+)'):
-                    token = String.Char
-                elif scanner.scan(r'\$[0-9A-Fa-f]+'):
-                    token = Number.Hex
-                elif scanner.scan(r'\d+(?![eE]|\.[^.])'):
-                    token = Number.Integer
-                elif scanner.scan(r'\d+(\.\d+([eE][+-]?\d+)?|[eE][+-]?\d+)'):
-                    token = Number.Float
-                else:
-                    # if the stack depth is deeper than once, pop
-                    if len(stack) > 1:
-                        stack.pop()
-                    scanner.get_char()
-
-            elif stack[-1] == 'string':
-                if scanner.scan(r"''"):
-                    token = String.Escape
-                elif scanner.scan(r"'"):
-                    token = String
-                    stack.pop()
-                elif scanner.scan(r"[^']*"):
-                    token = String
-                else:
-                    scanner.get_char()
-                    stack.pop()
-
-            elif stack[-1] == 'asm':
-                if scanner.scan(r'\s+'):
-                    token = Text
-                elif scanner.scan(r'end'):
-                    token = Keyword
-                    stack.pop()
-                elif scanner.scan(r'\{.*?\}|\(\*.*?\*\)'):
-                    if scanner.match.startswith('$'):
-                        token = Comment.Preproc
-                    else:
-                        token = Comment.Multiline
-                elif scanner.scan(r'//.*?$'):
-                    token = Comment.Single
-                elif scanner.scan(r"'"):
-                    token = String
-                    stack.append('string')
-                elif scanner.scan(r'@@[A-Za-z_][A-Za-z_0-9]*'):
-                    token = Name.Label
-                elif scanner.scan(r'[A-Za-z_][A-Za-z_0-9]*'):
-                    lowercase_name = scanner.match.lower()
-                    if lowercase_name in self.ASM_INSTRUCTIONS:
-                        token = Keyword
-                    elif lowercase_name in self.ASM_REGISTERS:
-                        token = Name.Builtin
-                    else:
-                        token = Name
-                elif scanner.scan(r'[-+*\/=<>:;,.@\^]+'):
-                    token = Operator
-                elif scanner.scan(r'[\(\)\[\]]+'):
-                    token = Punctuation
-                elif scanner.scan(r'\$[0-9A-Fa-f]+'):
-                    token = Number.Hex
-                elif scanner.scan(r'\d+(?![eE]|\.[^.])'):
-                    token = Number.Integer
-                elif scanner.scan(r'\d+(\.\d+([eE][+-]?\d+)?|[eE][+-]?\d+)'):
-                    token = Number.Float
-                else:
-                    scanner.get_char()
-                    stack.pop()
-
-            # save the dot!!!11
-            if scanner.match.strip():
-                was_dot = scanner.match == '.'
-            yield scanner.start_pos, token, scanner.match or ''
-
-
-class DylanLexer(RegexLexer):
-    """
-    For the `Dylan <http://www.opendylan.org/>`_ language.
-
-    *New in Pygments 0.7.*
-    """
-
-    name = 'Dylan'
-    aliases = ['dylan']
-    filenames = ['*.dylan', '*.dyl', '*.intr']
-    mimetypes = ['text/x-dylan']
-
-    flags = re.IGNORECASE
-
-    builtins = set([
-        'subclass', 'abstract', 'block', 'concrete', 'constant', 'class',
-        'compiler-open', 'compiler-sideways', 'domain', 'dynamic',
-        'each-subclass', 'exception', 'exclude', 'function', 'generic',
-        'handler', 'inherited', 'inline', 'inline-only', 'instance',
-        'interface', 'import', 'keyword', 'library', 'macro', 'method',
-        'module', 'open', 'primary', 'required', 'sealed', 'sideways',
-        'singleton', 'slot', 'thread', 'variable', 'virtual'])
-
-    keywords = set([
-        'above', 'afterwards', 'begin', 'below', 'by', 'case', 'cleanup',
-        'create', 'define', 'else', 'elseif', 'end', 'export', 'finally',
-        'for', 'from', 'if', 'in', 'let', 'local', 'otherwise', 'rename',
-        'select', 'signal', 'then', 'to', 'unless', 'until', 'use', 'when',
-        'while'])
-
-    operators = set([
-        '~', '+', '-', '*', '|', '^', '=', '==', '~=', '~==', '<', '<=',
-        '>', '>=', '&', '|'])
-
-    functions = set([
-        'abort', 'abs', 'add', 'add!', 'add-method', 'add-new', 'add-new!',
-        'all-superclasses', 'always', 'any?', 'applicable-method?', 'apply',
-        'aref', 'aref-setter', 'as', 'as-lowercase', 'as-lowercase!',
-        'as-uppercase', 'as-uppercase!', 'ash', 'backward-iteration-protocol',
-        'break', 'ceiling', 'ceiling/', 'cerror', 'check-type', 'choose',
-        'choose-by', 'complement', 'compose', 'concatenate', 'concatenate-as',
-        'condition-format-arguments', 'condition-format-string', 'conjoin',
-        'copy-sequence', 'curry', 'default-handler', 'dimension', 'dimensions',
-        'direct-subclasses', 'direct-superclasses', 'disjoin', 'do',
-        'do-handlers', 'element', 'element-setter', 'empty?', 'error', 'even?',
-        'every?', 'false-or', 'fill!', 'find-key', 'find-method', 'first',
-        'first-setter', 'floor', 'floor/', 'forward-iteration-protocol',
-        'function-arguments', 'function-return-values',
-        'function-specializers', 'gcd', 'generic-function-mandatory-keywords',
-        'generic-function-methods', 'head', 'head-setter', 'identity',
-        'initialize', 'instance?', 'integral?', 'intersection',
-        'key-sequence', 'key-test', 'last', 'last-setter', 'lcm', 'limited',
-        'list', 'logand', 'logbit?', 'logior', 'lognot', 'logxor', 'make',
-        'map', 'map-as', 'map-into', 'max', 'member?', 'merge-hash-codes',
-        'min', 'modulo', 'negative', 'negative?', 'next-method',
-        'object-class', 'object-hash', 'odd?', 'one-of', 'pair', 'pop',
-        'pop-last', 'positive?', 'push', 'push-last', 'range', 'rank',
-        'rcurry', 'reduce', 'reduce1', 'remainder', 'remove', 'remove!',
-        'remove-duplicates', 'remove-duplicates!', 'remove-key!',
-        'remove-method', 'replace-elements!', 'replace-subsequence!',
-        'restart-query', 'return-allowed?', 'return-description',
-        'return-query', 'reverse', 'reverse!', 'round', 'round/',
-        'row-major-index', 'second', 'second-setter', 'shallow-copy',
-        'signal', 'singleton', 'size', 'size-setter', 'slot-initialized?',
-        'sort', 'sort!', 'sorted-applicable-methods', 'subsequence-position',
-        'subtype?', 'table-protocol', 'tail', 'tail-setter', 'third',
-        'third-setter', 'truncate', 'truncate/', 'type-error-expected-type',
-        'type-error-value', 'type-for-copy', 'type-union', 'union', 'values',
-        'vector', 'zero?'])
-
-    valid_name = '\\\\?[a-zA-Z0-9' + re.escape('!&*<>|^$%@_-+~?/=') + ']+'
-
-    def get_tokens_unprocessed(self, text):
-        for index, token, value in RegexLexer.get_tokens_unprocessed(self, text):
-            if token is Name:
-                lowercase_value = value.lower()
-                if lowercase_value in self.builtins:
-                    yield index, Name.Builtin, value
-                    continue
-                if lowercase_value in self.keywords:
-                    yield index, Keyword, value
-                    continue
-                if lowercase_value in self.functions:
-                    yield index, Name.Builtin, value
-                    continue
-                if lowercase_value in self.operators:
-                    yield index, Operator, value
-                    continue
-            yield index, token, value
-
-    tokens = {
-        'root': [
-            # Whitespace
-            (r'\s+', Text),
-
-            # single line comment
-            (r'//.*?\n', Comment.Single),
-
-            # lid header
-            (r'([A-Za-z0-9-]+)(:)([ \t]*)(.*(?:\n[ \t].+)*)',
-                bygroups(Name.Attribute, Operator, Text, String)),
-
-            ('', Text, 'code') # no header match, switch to code
-        ],
-        'code': [
-            # Whitespace
-            (r'\s+', Text),
-
-            # single line comment
-            (r'//.*?\n', Comment.Single),
-
-            # multi-line comment
-            (r'/\*', Comment.Multiline, 'comment'),
-
-            # strings and characters
-            (r'"', String, 'string'),
-            (r"'(\\.|\\[0-7]{1,3}|\\x[a-fA-F0-9]{1,2}|[^\\\'\n])'", String.Char),
-
-            # binary integer
-            (r'#[bB][01]+', Number),
-
-            # octal integer
-            (r'#[oO][0-7]+', Number.Oct),
-
-            # floating point
-            (r'[-+]?(\d*\.\d+(e[-+]?\d+)?|\d+(\.\d*)?e[-+]?\d+)', Number.Float),
-
-            # decimal integer
-            (r'[-+]?\d+', Number.Integer),
-
-            # hex integer
-            (r'#[xX][0-9a-fA-F]+', Number.Hex),
-
-            # Macro parameters
-            (r'(\?' + valid_name + ')(:)'
-             r'(token|name|variable|expression|body|case-body|\*)',
-                bygroups(Name.Tag, Operator, Name.Builtin)),
-            (r'(\?)(:)(token|name|variable|expression|body|case-body|\*)',
-                bygroups(Name.Tag, Operator, Name.Builtin)),
-            (r'\?' + valid_name, Name.Tag),
-
-            # Punctuation
-            (r'(=>|::|#\(|#\[|##|\?|\?\?|\?=|[(){}\[\],\.;])', Punctuation),
-
-            # Most operators are picked up as names and then re-flagged.
-            # This one isn't valid in a name though, so we pick it up now.
-            (r':=', Operator),
-
-            # Pick up #t / #f before we match other stuff with #.
-            (r'#[tf]', Literal),
-
-            # #"foo" style keywords
-            (r'#"', String.Symbol, 'keyword'),
-
-            # #rest, #key, #all-keys, etc.
-            (r'#[a-zA-Z0-9-]+', Keyword),
-
-            # required-init-keyword: style keywords.
-            (valid_name + ':', Keyword),
-
-            # class names
-            (r'<' + valid_name + '>', Name.Class),
-
-            # define variable forms.
-            (r'\*' + valid_name + '\*', Name.Variable.Global),
-
-            # define constant forms.
-            (r'\$' + valid_name, Name.Constant),
-
-            # everything else. We re-flag some of these in the method above.
-            (valid_name, Name),
-        ],
-        'comment': [
-            (r'[^*/]', Comment.Multiline),
-            (r'/\*', Comment.Multiline, '#push'),
-            (r'\*/', Comment.Multiline, '#pop'),
-            (r'[*/]', Comment.Multiline)
-        ],
-        'keyword': [
-            (r'"', String.Symbol, '#pop'),
-            (r'[^\\"]+', String.Symbol), # all other characters
-        ],
-        'string': [
-            (r'"', String, '#pop'),
-            (r'\\([\\abfnrtv"\']|x[a-fA-F0-9]{2,4}|[0-7]{1,3})', String.Escape),
-            (r'[^\\"\n]+', String), # all other characters
-            (r'\\\n', String), # line continuation
-            (r'\\', String), # stray backslash
-        ]
-    }
-
-
-class DylanLidLexer(RegexLexer):
-    """
-    For Dylan LID (Library Interchange Definition) files.
-
-    *New in Pygments 1.6.*
-    """
-
-    name = 'DylanLID'
-    aliases = ['dylan-lid', 'lid']
-    filenames = ['*.lid', '*.hdp']
-    mimetypes = ['text/x-dylan-lid']
-
-    flags = re.IGNORECASE
-
-    tokens = {
-        'root': [
-            # Whitespace
-            (r'\s+', Text),
-
-            # single line comment
-            (r'//.*?\n', Comment.Single),
-
-            # lid header
-            (r'(.*?)(:)([ \t]*)(.*(?:\n[ \t].+)*)',
-             bygroups(Name.Attribute, Operator, Text, String)),
-        ]
-    }
-
-
-class DylanConsoleLexer(Lexer):
-    """
-    For Dylan interactive console output like:
-
-    .. sourcecode:: dylan-console
-
-        ? let a = 1;
-        => 1
-        ? a
-        => 1
-
-    This is based on a copy of the RubyConsoleLexer.
-
-    *New in Pygments 1.6.*
-    """
-    name = 'Dylan session'
-    aliases = ['dylan-console', 'dylan-repl']
-    filenames = ['*.dylan-console']
-    mimetypes = ['text/x-dylan-console']
-
-    _line_re  = re.compile('.*?\n')
-    _prompt_re = re.compile('\?| ')
-
-    def get_tokens_unprocessed(self, text):
-        dylexer = DylanLexer(**self.options)
-
-        curcode = ''
-        insertions = []
-        for match in self._line_re.finditer(text):
-            line = match.group()
-            m = self._prompt_re.match(line)
-            if m is not None:
-                end = m.end()
-                insertions.append((len(curcode),
-                                   [(0, Generic.Prompt, line[:end])]))
-                curcode += line[end:]
-            else:
-                if curcode:
-                    for item in do_insertions(insertions,
-                                    dylexer.get_tokens_unprocessed(curcode)):
-                        yield item
-                    curcode = ''
-                    insertions = []
-                yield match.start(), Generic.Output, line
-        if curcode:
-            for item in do_insertions(insertions,
-                                      dylexer.get_tokens_unprocessed(curcode)):
-                yield item
-
-
-def objective(baselexer):
-    """
-    Generate a subclass of baselexer that accepts the Objective-C syntax
-    extensions.
-    """
-
-    # Have to be careful not to accidentally match JavaDoc/Doxygen syntax here,
-    # since that's quite common in ordinary C/C++ files.  It's OK to match
-    # JavaDoc/Doxygen keywords that only apply to Objective-C, mind.
-    #
-    # The upshot of this is that we CANNOT match @class or @interface
-    _oc_keywords = re.compile(r'@(?:end|implementation|protocol)')
-
-    # Matches [ <ws>? identifier <ws> ( identifier <ws>? ] |  identifier? : )
-    # (note the identifier is *optional* when there is a ':'!)
-    _oc_message = re.compile(r'\[\s*[a-zA-Z_][a-zA-Z0-9_]*\s+'
-                             r'(?:[a-zA-Z_][a-zA-Z0-9_]*\s*\]|'
-                             r'(?:[a-zA-Z_][a-zA-Z0-9_]*)?:)')
-
-    class GeneratedObjectiveCVariant(baselexer):
-        """
-        Implements Objective-C syntax on top of an existing C family lexer.
-        """
-
-        tokens = {
-            'statements': [
-                (r'@"', String, 'string'),
-                (r"@'(\\.|\\[0-7]{1,3}|\\x[a-fA-F0-9]{1,2}|[^\\\'\n])'",
-                 String.Char),
-                (r'@(\d+\.\d*|\.\d+|\d+)[eE][+-]?\d+[lL]?', Number.Float),
-                (r'@(\d+\.\d*|\.\d+|\d+[fF])[fF]?', Number.Float),
-                (r'@0x[0-9a-fA-F]+[Ll]?', Number.Hex),
-                (r'@0[0-7]+[Ll]?', Number.Oct),
-                (r'@\d+[Ll]?', Number.Integer),
-                (r'(in|@selector|@private|@protected|@public|@encode|'
-                 r'@synchronized|@try|@throw|@catch|@finally|@end|@property|'
-                 r'@synthesize|@dynamic|@optional)\b', Keyword),
-                (r'(id|Class|IMP|SEL|BOOL|IBOutlet|IBAction|unichar)\b',
-                 Keyword.Type),
-                (r'@(true|false|YES|NO)\n', Name.Builtin),
-                (r'(YES|NO|nil)\b', Name.Builtin),
-                (r'(@interface|@implementation)(\s+)', bygroups(Keyword, Text),
-                 ('#pop', 'oc_classname')),
-                (r'(@class|@protocol)(\s+)', bygroups(Keyword, Text),
-                 ('#pop', 'oc_forward_classname')),
-                # @ can also prefix other expressions like @{...} or @(...)
-                (r'@', Punctuation),
-                inherit,
-            ],
-            'oc_classname' : [
-                # interface definition that inherits
-                ('([a-zA-Z$_][a-zA-Z0-9$_]*)(\s*:\s*)([a-zA-Z$_][a-zA-Z0-9$_]*)?',
-                 bygroups(Name.Class, Text, Name.Class), '#pop'),
-                # interface definition for a category
-                ('([a-zA-Z$_][a-zA-Z0-9$_]*)(\s*)(\([a-zA-Z$_][a-zA-Z0-9$_]*\))',
-                 bygroups(Name.Class, Text, Name.Label), '#pop'),
-                # simple interface / implementation
-                ('([a-zA-Z$_][a-zA-Z0-9$_]*)', Name.Class, '#pop')
-            ],
-            'oc_forward_classname' : [
-              ('([a-zA-Z$_][a-zA-Z0-9$_]*)(\s*,\s*)',
-               bygroups(Name.Class, Text), 'oc_forward_classname'),
-              ('([a-zA-Z$_][a-zA-Z0-9$_]*)(\s*;?)',
-               bygroups(Name.Class, Text), '#pop')
-            ],
-            'root': [
-              # methods
-              (r'^([-+])(\s*)'                         # method marker
-               r'(\(.*?\))?(\s*)'                      # return type
-               r'([a-zA-Z$_][a-zA-Z0-9$_]*:?)',        # begin of method name
-               bygroups(Keyword, Text, using(this),
-                        Text, Name.Function),
-               'method'),
-              inherit,
-            ],
-            'method': [
-                include('whitespace'),
-                # TODO unsure if ellipses are allowed elsewhere, see
-                # discussion in Issue 789
-                (r',', Punctuation),
-                (r'\.\.\.', Punctuation),
-                (r'(\(.*?\))([a-zA-Z$_][a-zA-Z0-9$_]*)', bygroups(using(this),
-                                                                  Name.Variable)),
-                (r'[a-zA-Z$_][a-zA-Z0-9$_]*:', Name.Function),
-                (';', Punctuation, '#pop'),
-                ('{', Punctuation, 'function'),
-                ('', Text, '#pop'),
-            ],
-        }
-
-        def analyse_text(text):
-            if _oc_keywords.search(text):
-                return 1.0
-            elif '@"' in text: # strings
-                return 0.8
-            elif _oc_message.search(text):
-                return 0.8
-            return 0
-
-    return GeneratedObjectiveCVariant
-
-
-class ObjectiveCLexer(objective(CLexer)):
-    """
-    For Objective-C source code with preprocessor directives.
-    """
-
-    name = 'Objective-C'
-    aliases = ['objective-c', 'objectivec', 'obj-c', 'objc']
-    filenames = ['*.m', '*.h']
-    mimetypes = ['text/x-objective-c']
-    priority = 0.05    # Lower than C
-
-
-class ObjectiveCppLexer(objective(CppLexer)):
-    """
-    For Objective-C++ source code with preprocessor directives.
-    """
-
-    name = 'Objective-C++'
-    aliases = ['objective-c++', 'objectivec++', 'obj-c++', 'objc++']
-    filenames = ['*.mm', '*.hh']
-    mimetypes = ['text/x-objective-c++']
-    priority = 0.05    # Lower than C++
-
-
-class FortranLexer(RegexLexer):
-    """
-    Lexer for FORTRAN 90 code.
-
-    *New in Pygments 0.10.*
-    """
-    name = 'Fortran'
-    aliases = ['fortran']
-    filenames = ['*.f90', '*.F90', '*.f03', '*.F03']
-    mimetypes = ['text/x-fortran']
-    flags = re.IGNORECASE
-
-    # Data Types: INTEGER, REAL, COMPLEX, LOGICAL, CHARACTER and DOUBLE PRECISION
-    # Operators: **, *, +, -, /, <, >, <=, >=, ==, /=
-    # Logical (?): NOT, AND, OR, EQV, NEQV
-
-    # Builtins:
-    # http://gcc.gnu.org/onlinedocs/gcc-3.4.6/g77/Table-of-Intrinsic-Functions.html
-
-    tokens = {
-        'root': [
-            (r'!.*\n', Comment),
-            include('strings'),
-            include('core'),
-            (r'[a-z][a-z0-9_]*', Name.Variable),
-            include('nums'),
-            (r'[\s]+', Text),
-        ],
-        'core': [
-            # Statements
-            (r'\b(ABSTRACT|ACCEPT|ALLOCATABLE|ALLOCATE|ARRAY|ASSIGN|ASYNCHRONOUS|'
-             r'BACKSPACE|BIND|BLOCK( DATA)?|BYTE|CALL|CASE|CLASS|CLOSE|COMMON|CONTAINS|'
-             r'CONTINUE|CYCLE|DATA|DEALLOCATE|DECODE|DEFERRED|DIMENSION|DO|'
-             r'ELEMENTAL|ELSE|ENCODE|END( FILE)?|ENDIF|ENTRY|ENUMERATOR|EQUIVALENCE|'
-             r'EXIT|EXTERNAL|EXTRINSIC|FINAL|FORALL|FORMAT|FUNCTION|GENERIC|'
-             r'GOTO|IF|IMPLICIT|IMPORT|INCLUDE|INQUIRE|INTENT|INTERFACE|'
-             r'INTRINSIC|MODULE|NAMELIST|NULLIFY|NONE|NON_INTRINSIC|'
-             r'NON_OVERRIDABLE|NOPASS|OPEN|OPTIONAL|OPTIONS|PARAMETER|PASS|'
-             r'PAUSE|POINTER|PRINT|PRIVATE|PROGRAM|PROTECTED|PUBLIC|PURE|READ|'
-             r'RECURSIVE|RESULT|RETURN|REWIND|SAVE|SELECT|SEQUENCE|STOP|SUBROUTINE|'
-             r'TARGET|THEN|TYPE|USE|VALUE|VOLATILE|WHERE|WRITE|WHILE)\s*\b',
-             Keyword),
-
-            # Data Types
-            (r'\b(CHARACTER|COMPLEX|DOUBLE PRECISION|DOUBLE COMPLEX|INTEGER|'
-             r'LOGICAL|REAL|C_INT|C_SHORT|C_LONG|C_LONG_LONG|C_SIGNED_CHAR|'
-             r'C_SIZE_T|C_INT8_T|C_INT16_T|C_INT32_T|C_INT64_T|C_INT_LEAST8_T|'
-             r'C_INT_LEAST16_T|C_INT_LEAST32_T|C_INT_LEAST64_T|C_INT_FAST8_T|'
-             r'C_INT_FAST16_T|C_INT_FAST32_T|C_INT_FAST64_T|C_INTMAX_T|'
-             r'C_INTPTR_T|C_FLOAT|C_DOUBLE|C_LONG_DOUBLE|C_FLOAT_COMPLEX|'
-             r'C_DOUBLE_COMPLEX|C_LONG_DOUBLE_COMPLEX|C_BOOL|C_CHAR|C_PTR|'
-             r'C_FUNPTR)\s*\b',
-             Keyword.Type),
-
-            # Operators
-            (r'(\*\*|\*|\+|-|\/|<|>|<=|>=|==|\/=|=)', Operator),
-
-            (r'(::)', Keyword.Declaration),
-
-            (r'[(),:&%;]', Punctuation),
-
-            # Intrinsics
-            (r'\b(Abort|Abs|Access|AChar|ACos|AdjustL|AdjustR|AImag|AInt|Alarm|'
-             r'All|Allocated|ALog|AMax|AMin|AMod|And|ANInt|Any|ASin|Associated|'
-             r'ATan|BesJ|BesJN|BesY|BesYN|Bit_Size|BTest|CAbs|CCos|Ceiling|'
-             r'CExp|Char|ChDir|ChMod|CLog|Cmplx|Command_Argument_Count|Complex|'
-             r'Conjg|Cos|CosH|Count|CPU_Time|CShift|CSin|CSqRt|CTime|C_Funloc|'
-             r'C_Loc|C_Associated|C_Null_Ptr|C_Null_Funptr|C_F_Pointer|'
-             r'C_Null_Char|C_Alert|C_Backspace|C_Form_Feed|C_New_Line|'
-             r'C_Carriage_Return|C_Horizontal_Tab|C_Vertical_Tab|'
-             r'DAbs|DACos|DASin|DATan|Date_and_Time|DbesJ|'
-             r'DbesJ|DbesJN|DbesY|DbesY|DbesYN|Dble|DCos|DCosH|DDiM|DErF|DErFC|'
-             r'DExp|Digits|DiM|DInt|DLog|DLog|DMax|DMin|DMod|DNInt|Dot_Product|'
-             r'DProd|DSign|DSinH|DSin|DSqRt|DTanH|DTan|DTime|EOShift|Epsilon|'
-             r'ErF|ErFC|ETime|Exit|Exp|Exponent|Extends_Type_Of|FDate|FGet|'
-             r'FGetC|Float|Floor|Flush|FNum|FPutC|FPut|Fraction|FSeek|FStat|'
-             r'FTell|GError|GetArg|Get_Command|Get_Command_Argument|'
-             r'Get_Environment_Variable|GetCWD|GetEnv|GetGId|GetLog|GetPId|'
-             r'GetUId|GMTime|HostNm|Huge|IAbs|IAChar|IAnd|IArgC|IBClr|IBits|'
-             r'IBSet|IChar|IDate|IDiM|IDInt|IDNInt|IEOr|IErrNo|IFix|Imag|'
-             r'ImagPart|Index|Int|IOr|IRand|IsaTty|IShft|IShftC|ISign|'
-             r'Iso_C_Binding|Is_Iostat_End|Is_Iostat_Eor|ITime|Kill|Kind|'
-             r'LBound|Len|Len_Trim|LGe|LGt|Link|LLe|LLt|LnBlnk|Loc|Log|'
-             r'Logical|Long|LShift|LStat|LTime|MatMul|Max|MaxExponent|MaxLoc|'
-             r'MaxVal|MClock|Merge|Move_Alloc|Min|MinExponent|MinLoc|MinVal|'
-             r'Mod|Modulo|MvBits|Nearest|New_Line|NInt|Not|Or|Pack|PError|'
-             r'Precision|Present|Product|Radix|Rand|Random_Number|Random_Seed|'
-             r'Range|Real|RealPart|Rename|Repeat|Reshape|RRSpacing|RShift|'
-             r'Same_Type_As|Scale|Scan|Second|Selected_Int_Kind|'
-             r'Selected_Real_Kind|Set_Exponent|Shape|Short|Sign|Signal|SinH|'
-             r'Sin|Sleep|Sngl|Spacing|Spread|SqRt|SRand|Stat|Sum|SymLnk|'
-             r'System|System_Clock|Tan|TanH|Time|Tiny|Transfer|Transpose|Trim|'
-             r'TtyNam|UBound|UMask|Unlink|Unpack|Verify|XOr|ZAbs|ZCos|ZExp|'
-             r'ZLog|ZSin|ZSqRt)\s*\b',
-             Name.Builtin),
-
-            # Booleans
-            (r'\.(true|false)\.', Name.Builtin),
-            # Comparing Operators
-            (r'\.(eq|ne|lt|le|gt|ge|not|and|or|eqv|neqv)\.', Operator.Word),
-        ],
-
-        'strings': [
-            (r'(?s)"(\\\\|\\[0-7]+|\\.|[^"\\])*"', String.Double),
-            (r"(?s)'(\\\\|\\[0-7]+|\\.|[^'\\])*'", String.Single),
-        ],
-
-        'nums': [
-            (r'\d+(?![.Ee])', Number.Integer),
-            (r'[+-]?\d*\.\d+([eE][-+]?\d+)?', Number.Float),
-            (r'[+-]?\d+\.\d*([eE][-+]?\d+)?', Number.Float),
-        ],
-    }
-
-class FortranFixedLexer(RegexLexer):
-    """
-    Lexer for fixed format Fortran.
-    """
-    name = 'FortranFixed'
-    aliases = ['fortranfixed']
-    filenames = ['*.f', '*.F']
-
-    flags  = re.IGNORECASE
-
-    def _lex_fortran(self, match, ctx=None):
-        """Lex a line just as free form fortran without line break."""
-        lexer = FortranLexer()
-        text = match.group(0) + "\n"
-        for index, token, value in lexer.get_tokens_unprocessed(text):
-            value = value.replace('\n','')
-            if value != '':
-                yield index, token, value
-
-    tokens = {
-        'root': [ 
-              (r'[C*].*\n', Comment),
-              (r'#.*\n',    Comment.Preproc),
-              (r' {0,4}!.*\n', Comment),
-              (r'(.{5})', Name.Label, 'cont-char'),
-              (r'.*\n', using(FortranLexer)),
-        ],
-
-        'cont-char': [ 
-            (' ', Text, 'code'),
-            ('0', Comment, 'code'),
-            ('.', Generic.Strong, 'code') 
-        ],
-
-        'code' : [ 
-            (r'(.{66})(.*)(\n)', 
-                bygroups(_lex_fortran, Comment, Text), 'root'),
-            (r'(.*)(\n)', bygroups(_lex_fortran, Text), 'root'),
-            (r'', Text, 'root')]
-    }
-
-
-class GLShaderLexer(RegexLexer):
-    """
-    GLSL (OpenGL Shader) lexer.
-
-    *New in Pygments 1.1.*
-    """
-    name = 'GLSL'
-    aliases = ['glsl']
-    filenames = ['*.vert', '*.frag', '*.geo']
-    mimetypes = ['text/x-glslsrc']
-
-    tokens = {
-        'root': [
-            (r'^#.*', Comment.Preproc),
-            (r'//.*', Comment.Single),
-            (r'/(\\\n)?[*](.|\n)*?[*](\\\n)?/', Comment.Multiline),
-            (r'\+|-|~|!=?|\*|/|%|<<|>>|<=?|>=?|==?|&&?|\^|\|\|?',
-             Operator),
-            (r'[?:]', Operator), # quick hack for ternary
-            (r'\bdefined\b', Operator),
-            (r'[;{}(),\[\]]', Punctuation),
-            #FIXME when e is present, no decimal point needed
-            (r'[+-]?\d*\.\d+([eE][-+]?\d+)?', Number.Float),
-            (r'[+-]?\d+\.\d*([eE][-+]?\d+)?', Number.Float),
-            (r'0[xX][0-9a-fA-F]*', Number.Hex),
-            (r'0[0-7]*', Number.Oct),
-            (r'[1-9][0-9]*', Number.Integer),
-            (r'\b(attribute|const|uniform|varying|centroid|break|continue|'
-             r'do|for|while|if|else|in|out|inout|float|int|void|bool|true|'
-             r'false|invariant|discard|return|mat[234]|mat[234]x[234]|'
-             r'vec[234]|[ib]vec[234]|sampler[123]D|samplerCube|'
-             r'sampler[12]DShadow|struct)\b', Keyword),
-            (r'\b(asm|class|union|enum|typedef|template|this|packed|goto|'
-             r'switch|default|inline|noinline|volatile|public|static|extern|'
-             r'external|interface|long|short|double|half|fixed|unsigned|'
-             r'lowp|mediump|highp|precision|input|output|hvec[234]|'
-             r'[df]vec[234]|sampler[23]DRect|sampler2DRectShadow|sizeof|'
-             r'cast|namespace|using)\b', Keyword), #future use
-            (r'[a-zA-Z_][a-zA-Z_0-9]*', Name),
-            (r'\.', Punctuation),
-            (r'\s+', Text),
-        ],
-    }
-
-
-class PrologLexer(RegexLexer):
-    """
-    Lexer for Prolog files.
-    """
-    name = 'Prolog'
-    aliases = ['prolog']
-    filenames = ['*.prolog', '*.pro', '*.pl']
-    mimetypes = ['text/x-prolog']
-
-    flags = re.UNICODE
-
-    tokens = {
-        'root': [
-            (r'^#.*', Comment.Single),
-            (r'/\*', Comment.Multiline, 'nested-comment'),
-            (r'%.*', Comment.Single),
-            # character literal
-            (r'0\'.', String.Char),
-            (r'0b[01]+', Number.Bin),
-            (r'0o[0-7]+', Number.Oct),
-            (r'0x[0-9a-fA-F]+', Number.Hex),
-            # literal with prepended base
-            (r'\d\d?\'[a-zA-Z0-9]+', Number.Integer),
-            (r'(\d+\.\d*|\d*\.\d+)([eE][+-]?[0-9]+)?', Number.Float),
-            (r'\d+', Number.Integer),
-            (r'[\[\](){}|.,;!]', Punctuation),
-            (r':-|-->', Punctuation),
-            (r'"(?:\\x[0-9a-fA-F]+\\|\\u[0-9a-fA-F]{4}|\\U[0-9a-fA-F]{8}|'
-             r'\\[0-7]+\\|\\[\w\W]|[^"])*"', String.Double),
-            (r"'(?:''|[^'])*'", String.Atom), # quoted atom
-            # Needs to not be followed by an atom.
-            #(r'=(?=\s|[a-zA-Z\[])', Operator),
-            (r'is\b', Operator),
-            (r'(<|>|=<|>=|==|=:=|=|/|//|\*|\+|-)(?=\s|[a-zA-Z0-9\[])',
-             Operator),
-            (r'(mod|div|not)\b', Operator),
-            (r'_', Keyword), # The don't-care variable
-            (r'([a-z]+)(:)', bygroups(Name.Namespace, Punctuation)),
-            (u'([a-z\u00c0-\u1fff\u3040-\ud7ff\ue000-\uffef]'
-             u'[a-zA-Z0-9_$\u00c0-\u1fff\u3040-\ud7ff\ue000-\uffef]*)'
-             u'(\\s*)(:-|-->)',
-             bygroups(Name.Function, Text, Operator)), # function defn
-            (u'([a-z\u00c0-\u1fff\u3040-\ud7ff\ue000-\uffef]'
-             u'[a-zA-Z0-9_$\u00c0-\u1fff\u3040-\ud7ff\ue000-\uffef]*)'
-             u'(\\s*)(\\()',
-             bygroups(Name.Function, Text, Punctuation)),
-            (u'[a-z\u00c0-\u1fff\u3040-\ud7ff\ue000-\uffef]'
-             u'[a-zA-Z0-9_$\u00c0-\u1fff\u3040-\ud7ff\ue000-\uffef]*',
-             String.Atom), # atom, characters
-            # This one includes !
-            (u'[#&*+\\-./:<=>?@\\\\^~\u00a1-\u00bf\u2010-\u303f]+',
-             String.Atom), # atom, graphics
-            (r'[A-Z_][A-Za-z0-9_]*', Name.Variable),
-            (u'\\s+|[\u2000-\u200f\ufff0-\ufffe\uffef]', Text),
-        ],
-        'nested-comment': [
-            (r'\*/', Comment.Multiline, '#pop'),
-            (r'/\*', Comment.Multiline, '#push'),
-            (r'[^*/]+', Comment.Multiline),
-            (r'[*/]', Comment.Multiline),
-        ],
-    }
-
-    def analyse_text(text):
-        return ':-' in text
-
-
-class CythonLexer(RegexLexer):
-    """
-    For Pyrex and `Cython <http://cython.org>`_ source code.
-
-    *New in Pygments 1.1.*
-    """
-
-    name = 'Cython'
-    aliases = ['cython', 'pyx', 'pyrex']
-    filenames = ['*.pyx', '*.pxd', '*.pxi']
-    mimetypes = ['text/x-cython', 'application/x-cython']
-
-    tokens = {
-        'root': [
-            (r'\n', Text),
-            (r'^(\s*)("""(?:.|\n)*?""")', bygroups(Text, String.Doc)),
-            (r"^(\s*)('''(?:.|\n)*?''')", bygroups(Text, String.Doc)),
-            (r'[^\S\n]+', Text),
-            (r'#.*$', Comment),
-            (r'[]{}:(),;[]', Punctuation),
-            (r'\\\n', Text),
-            (r'\\', Text),
-            (r'(in|is|and|or|not)\b', Operator.Word),
-            (r'(<)([a-zA-Z0-9.?]+)(>)',
-             bygroups(Punctuation, Keyword.Type, Punctuation)),
-            (r'!=|==|<<|>>|[-~+/*%=<>&^|.?]', Operator),
-            (r'(from)(\d+)(<=)(\s+)(<)(\d+)(:)',
-             bygroups(Keyword, Number.Integer, Operator, Name, Operator,
-                      Name, Punctuation)),
-            include('keywords'),
-            (r'(def|property)(\s+)', bygroups(Keyword, Text), 'funcname'),
-            (r'(cp?def)(\s+)', bygroups(Keyword, Text), 'cdef'),
-            (r'(class|struct)(\s+)', bygroups(Keyword, Text), 'classname'),
-            (r'(from)(\s+)', bygroups(Keyword, Text), 'fromimport'),
-            (r'(c?import)(\s+)', bygroups(Keyword, Text), 'import'),
-            include('builtins'),
-            include('backtick'),
-            ('(?:[rR]|[uU][rR]|[rR][uU])"""', String, 'tdqs'),
-            ("(?:[rR]|[uU][rR]|[rR][uU])'''", String, 'tsqs'),
-            ('(?:[rR]|[uU][rR]|[rR][uU])"', String, 'dqs'),
-            ("(?:[rR]|[uU][rR]|[rR][uU])'", String, 'sqs'),
-            ('[uU]?"""', String, combined('stringescape', 'tdqs')),
-            ("[uU]?'''", String, combined('stringescape', 'tsqs')),
-            ('[uU]?"', String, combined('stringescape', 'dqs')),
-            ("[uU]?'", String, combined('stringescape', 'sqs')),
-            include('name'),
-            include('numbers'),
-        ],
-        'keywords': [
-            (r'(assert|break|by|continue|ctypedef|del|elif|else|except\??|exec|'
-             r'finally|for|gil|global|if|include|lambda|nogil|pass|print|raise|'
-             r'return|try|while|yield|as|with)\b', Keyword),
-            (r'(DEF|IF|ELIF|ELSE)\b', Comment.Preproc),
-        ],
-        'builtins': [
-            (r'(?<!\.)(__import__|abs|all|any|apply|basestring|bin|bool|buffer|'
-             r'bytearray|bytes|callable|chr|classmethod|cmp|coerce|compile|'
-             r'complex|delattr|dict|dir|divmod|enumerate|eval|execfile|exit|'
-             r'file|filter|float|frozenset|getattr|globals|hasattr|hash|hex|id|'
-             r'input|int|intern|isinstance|issubclass|iter|len|list|locals|'
-             r'long|map|max|min|next|object|oct|open|ord|pow|property|range|'
-             r'raw_input|reduce|reload|repr|reversed|round|set|setattr|slice|'
-             r'sorted|staticmethod|str|sum|super|tuple|type|unichr|unicode|'
-             r'vars|xrange|zip)\b', Name.Builtin),
-            (r'(?<!\.)(self|None|Ellipsis|NotImplemented|False|True|NULL'
-             r')\b', Name.Builtin.Pseudo),
-            (r'(?<!\.)(ArithmeticError|AssertionError|AttributeError|'
-             r'BaseException|DeprecationWarning|EOFError|EnvironmentError|'
-             r'Exception|FloatingPointError|FutureWarning|GeneratorExit|IOError|'
-             r'ImportError|ImportWarning|IndentationError|IndexError|KeyError|'
-             r'KeyboardInterrupt|LookupError|MemoryError|NameError|'
-             r'NotImplemented|NotImplementedError|OSError|OverflowError|'
-             r'OverflowWarning|PendingDeprecationWarning|ReferenceError|'
-             r'RuntimeError|RuntimeWarning|StandardError|StopIteration|'
-             r'SyntaxError|SyntaxWarning|SystemError|SystemExit|TabError|'
-             r'TypeError|UnboundLocalError|UnicodeDecodeError|'
-             r'UnicodeEncodeError|UnicodeError|UnicodeTranslateError|'
-             r'UnicodeWarning|UserWarning|ValueError|Warning|ZeroDivisionError'
-             r')\b', Name.Exception),
-        ],
-        'numbers': [
-            (r'(\d+\.?\d*|\d*\.\d+)([eE][+-]?[0-9]+)?', Number.Float),
-            (r'0\d+', Number.Oct),
-            (r'0[xX][a-fA-F0-9]+', Number.Hex),
-            (r'\d+L', Number.Integer.Long),
-            (r'\d+', Number.Integer)
-        ],
-        'backtick': [
-            ('`.*?`', String.Backtick),
-        ],
-        'name': [
-            (r'@[a-zA-Z0-9_]+', Name.Decorator),
-            ('[a-zA-Z_][a-zA-Z0-9_]*', Name),
-        ],
-        'funcname': [
-            ('[a-zA-Z_][a-zA-Z0-9_]*', Name.Function, '#pop')
-        ],
-        'cdef': [
-            (r'(public|readonly|extern|api|inline)\b', Keyword.Reserved),
-            (r'(struct|enum|union|class)\b', Keyword),
-            (r'([a-zA-Z_][a-zA-Z0-9_]*)(\s*)(?=[(:#=]|$)',
-             bygroups(Name.Function, Text), '#pop'),
-            (r'([a-zA-Z_][a-zA-Z0-9_]*)(\s*)(,)',
-             bygroups(Name.Function, Text, Punctuation)),
-            (r'from\b', Keyword, '#pop'),
-            (r'as\b', Keyword),
-            (r':', Punctuation, '#pop'),
-            (r'(?=["\'])', Text, '#pop'),
-            (r'[a-zA-Z_][a-zA-Z0-9_]*', Keyword.Type),
-            (r'.', Text),
-        ],
-        'classname': [
-            ('[a-zA-Z_][a-zA-Z0-9_]*', Name.Class, '#pop')
-        ],
-        'import': [
-            (r'(\s+)(as)(\s+)', bygroups(Text, Keyword, Text)),
-            (r'[a-zA-Z_][a-zA-Z0-9_.]*', Name.Namespace),
-            (r'(\s*)(,)(\s*)', bygroups(Text, Operator, Text)),
-            (r'', Text, '#pop') # all else: go back
-        ],
-        'fromimport': [
-            (r'(\s+)(c?import)\b', bygroups(Text, Keyword), '#pop'),
-            (r'[a-zA-Z_.][a-zA-Z0-9_.]*', Name.Namespace),
-            # ``cdef foo from "header"``, or ``for foo from 0 < i < 10``
-            (r'', Text, '#pop'),
-        ],
-        'stringescape': [
-            (r'\\([\\abfnrtv"\']|\n|N{.*?}|u[a-fA-F0-9]{4}|'
-             r'U[a-fA-F0-9]{8}|x[a-fA-F0-9]{2}|[0-7]{1,3})', String.Escape)
-        ],
-        'strings': [
-            (r'%(\([a-zA-Z0-9]+\))?[-#0 +]*([0-9]+|[*])?(\.([0-9]+|[*]))?'
-             '[hlL]?[diouxXeEfFgGcrs%]', String.Interpol),
-            (r'[^\\\'"%\n]+', String),
-            # quotes, percents and backslashes must be parsed one at a time
-            (r'[\'"\\]', String),
-            # unhandled string formatting sign
-            (r'%', String)
-            # newlines are an error (use "nl" state)
-        ],
-        'nl': [
-            (r'\n', String)
-        ],
-        'dqs': [
-            (r'"', String, '#pop'),
-            (r'\\\\|\\"|\\\n', String.Escape), # included here again for raw strings
-            include('strings')
-        ],
-        'sqs': [
-            (r"'", String, '#pop'),
-            (r"\\\\|\\'|\\\n", String.Escape), # included here again for raw strings
-            include('strings')
-        ],
-        'tdqs': [
-            (r'"""', String, '#pop'),
-            include('strings'),
-            include('nl')
-        ],
-        'tsqs': [
-            (r"'''", String, '#pop'),
-            include('strings'),
-            include('nl')
-        ],
-    }
-
-
-class ValaLexer(RegexLexer):
-    """
-    For Vala source code with preprocessor directives.
-
-    *New in Pygments 1.1.*
-    """
-    name = 'Vala'
-    aliases = ['vala', 'vapi']
-    filenames = ['*.vala', '*.vapi']
-    mimetypes = ['text/x-vala']
-
-    tokens = {
-        'whitespace': [
-            (r'^\s*#if\s+0', Comment.Preproc, 'if0'),
-            (r'\n', Text),
-            (r'\s+', Text),
-            (r'\\\n', Text), # line continuation
-            (r'//(\n|(.|\n)*?[^\\]\n)', Comment.Single),
-            (r'/(\\\n)?[*](.|\n)*?[*](\\\n)?/', Comment.Multiline),
-        ],
-        'statements': [
-            (r'L?"', String, 'string'),
-            (r"L?'(\\.|\\[0-7]{1,3}|\\x[a-fA-F0-9]{1,2}|[^\\\'\n])'",
-             String.Char),
-            (r'(\d+\.\d*|\.\d+|\d+)[eE][+-]?\d+[lL]?', Number.Float),
-            (r'(\d+\.\d*|\.\d+|\d+[fF])[fF]?', Number.Float),
-            (r'0x[0-9a-fA-F]+[Ll]?', Number.Hex),
-            (r'0[0-7]+[Ll]?', Number.Oct),
-            (r'\d+[Ll]?', Number.Integer),
-            (r'[~!%^&*+=|?:<>/-]', Operator),
-            (r'(\[)(Compact|Immutable|(?:Boolean|Simple)Type)(\])',
-             bygroups(Punctuation, Name.Decorator, Punctuation)),
-            # TODO: "correctly" parse complex code attributes
-            (r'(\[)(CCode|(?:Integer|Floating)Type)',
-             bygroups(Punctuation, Name.Decorator)),
-            (r'[()\[\],.]', Punctuation),
-            (r'(as|base|break|case|catch|construct|continue|default|delete|do|'
-             r'else|enum|finally|for|foreach|get|if|in|is|lock|new|out|params|'
-             r'return|set|sizeof|switch|this|throw|try|typeof|while|yield)\b',
-             Keyword),
-            (r'(abstract|const|delegate|dynamic|ensures|extern|inline|internal|'
-             r'override|owned|private|protected|public|ref|requires|signal|'
-             r'static|throws|unowned|var|virtual|volatile|weak|yields)\b',
-             Keyword.Declaration),
-            (r'(namespace|using)(\s+)', bygroups(Keyword.Namespace, Text),
-             'namespace'),
-            (r'(class|errordomain|interface|struct)(\s+)',
-             bygroups(Keyword.Declaration, Text), 'class'),
-            (r'(\.)([a-zA-Z_][a-zA-Z0-9_]*)',
-             bygroups(Operator, Name.Attribute)),
-            # void is an actual keyword, others are in glib-2.0.vapi
-            (r'(void|bool|char|double|float|int|int8|int16|int32|int64|long|'
-             r'short|size_t|ssize_t|string|time_t|uchar|uint|uint8|uint16|'
-             r'uint32|uint64|ulong|unichar|ushort)\b', Keyword.Type),
-            (r'(true|false|null)\b', Name.Builtin),
-            ('[a-zA-Z_][a-zA-Z0-9_]*', Name),
-        ],
-        'root': [
-            include('whitespace'),
-            ('', Text, 'statement'),
-        ],
-        'statement' : [
-            include('whitespace'),
-            include('statements'),
-            ('[{}]', Punctuation),
-            (';', Punctuation, '#pop'),
-        ],
-        'string': [
-            (r'"', String, '#pop'),
-            (r'\\([\\abfnrtv"\']|x[a-fA-F0-9]{2,4}|[0-7]{1,3})', String.Escape),
-            (r'[^\\"\n]+', String), # all other characters
-            (r'\\\n', String), # line continuation
-            (r'\\', String), # stray backslash
-        ],
-        'if0': [
-            (r'^\s*#if.*?(?<!\\)\n', Comment.Preproc, '#push'),
-            (r'^\s*#el(?:se|if).*\n', Comment.Preproc, '#pop'),
-            (r'^\s*#endif.*?(?<!\\)\n', Comment.Preproc, '#pop'),
-            (r'.*?\n', Comment),
-        ],
-        'class': [
-            (r'[a-zA-Z_][a-zA-Z0-9_]*', Name.Class, '#pop')
-        ],
-        'namespace': [
-            (r'[a-zA-Z_][a-zA-Z0-9_.]*', Name.Namespace, '#pop')
-        ],
-    }
-
-
-class OocLexer(RegexLexer):
-    """
-    For `Ooc <http://ooc-lang.org/>`_ source code
-
-    *New in Pygments 1.2.*
-    """
-    name = 'Ooc'
-    aliases = ['ooc']
-    filenames = ['*.ooc']
-    mimetypes = ['text/x-ooc']
-
-    tokens = {
-        'root': [
-            (r'\b(class|interface|implement|abstract|extends|from|'
-             r'this|super|new|const|final|static|import|use|extern|'
-             r'inline|proto|break|continue|fallthrough|operator|if|else|for|'
-             r'while|do|switch|case|as|in|version|return|true|false|null)\b',
-             Keyword),
-            (r'include\b', Keyword, 'include'),
-            (r'(cover)([ \t]+)(from)([ \t]+)([a-zA-Z0-9_]+[*@]?)',
-             bygroups(Keyword, Text, Keyword, Text, Name.Class)),
-            (r'(func)((?:[ \t]|\\\n)+)(~[a-z_][a-zA-Z0-9_]*)',
-             bygroups(Keyword, Text, Name.Function)),
-            (r'\bfunc\b', Keyword),
-            # Note: %= and ^= not listed on http://ooc-lang.org/syntax
-            (r'//.*', Comment),
-            (r'(?s)/\*.*?\*/', Comment.Multiline),
-            (r'(==?|\+=?|-[=>]?|\*=?|/=?|:=|!=?|%=?|\?|>{1,3}=?|<{1,3}=?|\.\.|'
-             r'&&?|\|\|?|\^=?)', Operator),
-            (r'(\.)([ \t]*)([a-z]\w*)', bygroups(Operator, Text,
-                                                 Name.Function)),
-            (r'[A-Z][A-Z0-9_]+', Name.Constant),
-            (r'[A-Z][a-zA-Z0-9_]*([@*]|\[[ \t]*\])?', Name.Class),
-
-            (r'([a-z][a-zA-Z0-9_]*(?:~[a-z][a-zA-Z0-9_]*)?)((?:[ \t]|\\\n)*)(?=\()',
-             bygroups(Name.Function, Text)),
-            (r'[a-z][a-zA-Z0-9_]*', Name.Variable),
-
-            # : introduces types
-            (r'[:(){}\[\];,]', Punctuation),
-
-            (r'0x[0-9a-fA-F]+', Number.Hex),
-            (r'0c[0-9]+', Number.Oct),
-            (r'0b[01]+', Number.Binary),
-            (r'[0-9_]\.[0-9_]*(?!\.)', Number.Float),
-            (r'[0-9_]+', Number.Decimal),
-
-            (r'"(?:\\.|\\[0-7]{1,3}|\\x[a-fA-F0-9]{1,2}|[^\\\"])*"',
-             String.Double),
-            (r"'(?:\\.|\\[0-9]{1,3}|\\x[a-fA-F0-9]{1,2}|[^\\\'\n])'",
-             String.Char),
-            (r'@', Punctuation), # pointer dereference
-            (r'\.', Punctuation), # imports or chain operator
-
-            (r'\\[ \t\n]', Text),
-            (r'[ \t]+', Text),
-        ],
-        'include': [
-            (r'[\w/]+', Name),
-            (r',', Punctuation),
-            (r'[ \t]', Text),
-            (r'[;\n]', Text, '#pop'),
-        ],
-    }
-
-
-class GoLexer(RegexLexer):
-    """
-    For `Go <http://golang.org>`_ source.
-    """
-    name = 'Go'
-    filenames = ['*.go']
-    aliases = ['go']
-    mimetypes = ['text/x-gosrc']
-
-    tokens = {
-        'root': [
-            (r'\n', Text),
-            (r'\s+', Text),
-            (r'\\\n', Text), # line continuations
-            (r'//(.*?)\n', Comment.Single),
-            (r'/(\\\n)?[*](.|\n)*?[*](\\\n)?/', Comment.Multiline),
-            (r'(import|package)\b', Keyword.Namespace),
-            (r'(var|func|struct|map|chan|type|interface|const)\b', Keyword.Declaration),
-            (r'(break|default|select|case|defer|go'
-             r'|else|goto|switch|fallthrough|if|range'
-             r'|continue|for|return)\b', Keyword),
-            (r'(true|false|iota|nil)\b', Keyword.Constant),
-            # It seems the builtin types aren't actually keywords, but
-            # can be used as functions. So we need two declarations.
-            (r'(uint|uint8|uint16|uint32|uint64'
-             r'|int|int8|int16|int32|int64'
-             r'|float|float32|float64'
-             r'|complex64|complex128|byte|rune'
-             r'|string|bool|error|uintptr'
-             r'|print|println|panic|recover|close|complex|real|imag'
-             r'|len|cap|append|copy|delete|new|make)\b(\()',
-             bygroups(Name.Builtin, Punctuation)),
-            (r'(uint|uint8|uint16|uint32|uint64'
-             r'|int|int8|int16|int32|int64'
-             r'|float|float32|float64'
-             r'|complex64|complex128|byte|rune'
-             r'|string|bool|error|uintptr)\b', Keyword.Type),
-            # imaginary_lit
-            (r'\d+i', Number),
-            (r'\d+\.\d*([Ee][-+]\d+)?i', Number),
-            (r'\.\d+([Ee][-+]\d+)?i', Number),
-            (r'\d+[Ee][-+]\d+i', Number),
-            # float_lit
-            (r'\d+(\.\d+[eE][+\-]?\d+|'
-             r'\.\d*|[eE][+\-]?\d+)', Number.Float),
-            (r'\.\d+([eE][+\-]?\d+)?', Number.Float),
-            # int_lit
-            # -- octal_lit
-            (r'0[0-7]+', Number.Oct),
-            # -- hex_lit
-            (r'0[xX][0-9a-fA-F]+', Number.Hex),
-            # -- decimal_lit
-            (r'(0|[1-9][0-9]*)', Number.Integer),
-            # char_lit
-            (r"""'(\\['"\\abfnrtv]|\\x[0-9a-fA-F]{2}|\\[0-7]{1,3}"""
-             r"""|\\u[0-9a-fA-F]{4}|\\U[0-9a-fA-F]{8}|[^\\])'""",
-             String.Char
-            ),
-            # StringLiteral
-            # -- raw_string_lit
-            (r'`[^`]*`', String),
-            # -- interpreted_string_lit
-            (r'"(\\\\|\\"|[^"])*"', String),
-            # Tokens
-            (r'(<<=|>>=|<<|>>|<=|>=|&\^=|&\^|\+=|-=|\*=|/=|%=|&=|\|=|&&|\|\|'
-             r'|<-|\+\+|--|==|!=|:=|\.\.\.|[+\-*/%&])', Operator),
-            (r'[|^<>=!()\[\]{}.,;:]', Punctuation),
-            # identifier
-            (r'[a-zA-Z_]\w*', Name.Other),
-        ]
-    }
-
-
-class FelixLexer(RegexLexer):
-    """
-    For `Felix <http://www.felix-lang.org>`_ source code.
-
-    *New in Pygments 1.2.*
-    """
-
-    name = 'Felix'
-    aliases = ['felix', 'flx']
-    filenames = ['*.flx', '*.flxh']
-    mimetypes = ['text/x-felix']
-
-    preproc = [
-        'elif', 'else', 'endif', 'if', 'ifdef', 'ifndef',
-    ]
-
-    keywords = [
-        '_', '_deref', 'all', 'as',
-        'assert', 'attempt', 'call', 'callback', 'case', 'caseno', 'cclass',
-        'code', 'compound', 'ctypes', 'do', 'done', 'downto', 'elif', 'else',
-        'endattempt', 'endcase', 'endif', 'endmatch', 'enum', 'except',
-        'exceptions', 'expect', 'finally', 'for', 'forall', 'forget', 'fork',
-        'functor', 'goto', 'ident', 'if', 'incomplete', 'inherit', 'instance',
-        'interface', 'jump', 'lambda', 'loop', 'match', 'module', 'namespace',
-        'new', 'noexpand', 'nonterm', 'obj', 'of', 'open', 'parse', 'raise',
-        'regexp', 'reglex', 'regmatch', 'rename', 'return', 'the', 'then',
-        'to', 'type', 'typecase', 'typedef', 'typematch', 'typeof', 'upto',
-        'when', 'whilst', 'with', 'yield',
-    ]
-
-    keyword_directives = [
-        '_gc_pointer', '_gc_type', 'body', 'comment', 'const', 'export',
-        'header', 'inline', 'lval', 'macro', 'noinline', 'noreturn',
-        'package', 'private', 'pod', 'property', 'public', 'publish',
-        'requires', 'todo', 'virtual', 'use',
-    ]
-
-    keyword_declarations = [
-        'def', 'let', 'ref', 'val', 'var',
-    ]
-
-    keyword_types = [
-        'unit', 'void', 'any', 'bool',
-        'byte',  'offset',
-        'address', 'caddress', 'cvaddress', 'vaddress',
-        'tiny', 'short', 'int', 'long', 'vlong',
-        'utiny', 'ushort', 'vshort', 'uint', 'ulong', 'uvlong',
-        'int8', 'int16', 'int32', 'int64',
-        'uint8', 'uint16', 'uint32', 'uint64',
-        'float', 'double', 'ldouble',
-        'complex', 'dcomplex', 'lcomplex',
-        'imaginary', 'dimaginary', 'limaginary',
-        'char', 'wchar', 'uchar',
-        'charp', 'charcp', 'ucharp', 'ucharcp',
-        'string', 'wstring', 'ustring',
-        'cont',
-        'array', 'varray', 'list',
-        'lvalue', 'opt', 'slice',
-    ]
-
-    keyword_constants = [
-        'false', 'true',
-    ]
-
-    operator_words = [
-        'and', 'not', 'in', 'is', 'isin', 'or', 'xor',
-    ]
-
-    name_builtins = [
-        '_svc', 'while',
-    ]
-
-    name_pseudo = [
-        'root', 'self', 'this',
-    ]
-
-    decimal_suffixes = '([tTsSiIlLvV]|ll|LL|([iIuU])(8|16|32|64))?'
-
-    tokens = {
-        'root': [
-            include('whitespace'),
-
-            # Keywords
-            (r'(axiom|ctor|fun|gen|proc|reduce|union)\b', Keyword,
-             'funcname'),
-            (r'(class|cclass|cstruct|obj|struct)\b', Keyword, 'classname'),
-            (r'(instance|module|typeclass)\b', Keyword, 'modulename'),
-
-            (r'(%s)\b' % '|'.join(keywords), Keyword),
-            (r'(%s)\b' % '|'.join(keyword_directives), Name.Decorator),
-            (r'(%s)\b' % '|'.join(keyword_declarations), Keyword.Declaration),
-            (r'(%s)\b' % '|'.join(keyword_types), Keyword.Type),
-            (r'(%s)\b' % '|'.join(keyword_constants), Keyword.Constant),
-
-            # Operators
-            include('operators'),
-
-            # Float Literal
-            # -- Hex Float
-            (r'0[xX]([0-9a-fA-F_]*\.[0-9a-fA-F_]+|[0-9a-fA-F_]+)'
-             r'[pP][+\-]?[0-9_]+[lLfFdD]?', Number.Float),
-            # -- DecimalFloat
-            (r'[0-9_]+(\.[0-9_]+[eE][+\-]?[0-9_]+|'
-             r'\.[0-9_]*|[eE][+\-]?[0-9_]+)[lLfFdD]?', Number.Float),
-            (r'\.(0|[1-9][0-9_]*)([eE][+\-]?[0-9_]+)?[lLfFdD]?',
-             Number.Float),
-
-            # IntegerLiteral
-            # -- Binary
-            (r'0[Bb][01_]+%s' % decimal_suffixes, Number),
-            # -- Octal
-            (r'0[0-7_]+%s' % decimal_suffixes, Number.Oct),
-            # -- Hexadecimal
-            (r'0[xX][0-9a-fA-F_]+%s' % decimal_suffixes, Number.Hex),
-            # -- Decimal
-            (r'(0|[1-9][0-9_]*)%s' % decimal_suffixes, Number.Integer),
-
-            # Strings
-            ('([rR][cC]?|[cC][rR])"""', String, 'tdqs'),
-            ("([rR][cC]?|[cC][rR])'''", String, 'tsqs'),
-            ('([rR][cC]?|[cC][rR])"', String, 'dqs'),
-            ("([rR][cC]?|[cC][rR])'", String, 'sqs'),
-            ('[cCfFqQwWuU]?"""', String, combined('stringescape', 'tdqs')),
-            ("[cCfFqQwWuU]?'''", String, combined('stringescape', 'tsqs')),
-            ('[cCfFqQwWuU]?"', String, combined('stringescape', 'dqs')),
-            ("[cCfFqQwWuU]?'", String, combined('stringescape', 'sqs')),
-
-            # Punctuation
-            (r'[\[\]{}:(),;?]', Punctuation),
-
-            # Labels
-            (r'[a-zA-Z_]\w*:>', Name.Label),
-
-            # Identifiers
-            (r'(%s)\b' % '|'.join(name_builtins), Name.Builtin),
-            (r'(%s)\b' % '|'.join(name_pseudo), Name.Builtin.Pseudo),
-            (r'[a-zA-Z_]\w*', Name),
-        ],
-        'whitespace': [
-            (r'\n', Text),
-            (r'\s+', Text),
-
-            include('comment'),
-
-            # Preprocessor
-            (r'#\s*if\s+0', Comment.Preproc, 'if0'),
-            (r'#', Comment.Preproc, 'macro'),
-        ],
-        'operators': [
-            (r'(%s)\b' % '|'.join(operator_words), Operator.Word),
-            (r'!=|==|<<|>>|\|\||&&|[-~+/*%=<>&^|.$]', Operator),
-        ],
-        'comment': [
-            (r'//(.*?)\n', Comment.Single),
-            (r'/[*]', Comment.Multiline, 'comment2'),
-        ],
-        'comment2': [
-            (r'[^\/*]', Comment.Multiline),
-            (r'/[*]', Comment.Multiline, '#push'),
-            (r'[*]/', Comment.Multiline, '#pop'),
-            (r'[\/*]', Comment.Multiline),
-        ],
-        'if0': [
-            (r'^\s*#if.*?(?<!\\)\n', Comment, '#push'),
-            (r'^\s*#endif.*?(?<!\\)\n', Comment, '#pop'),
-            (r'.*?\n', Comment),
-        ],
-        'macro': [
-            include('comment'),
-            (r'(import|include)(\s+)(<[^>]*?>)',
-             bygroups(Comment.Preproc, Text, String), '#pop'),
-            (r'(import|include)(\s+)("[^"]*?")',
-             bygroups(Comment.Preproc, Text, String), '#pop'),
-            (r"(import|include)(\s+)('[^']*?')",
-             bygroups(Comment.Preproc, Text, String), '#pop'),
-            (r'[^/\n]+', Comment.Preproc),
-            ##(r'/[*](.|\n)*?[*]/', Comment),
-            ##(r'//.*?\n', Comment, '#pop'),
-            (r'/', Comment.Preproc),
-            (r'(?<=\\)\n', Comment.Preproc),
-            (r'\n', Comment.Preproc, '#pop'),
-        ],
-        'funcname': [
-            include('whitespace'),
-            (r'[a-zA-Z_]\w*', Name.Function, '#pop'),
-            # anonymous functions
-            (r'(?=\()', Text, '#pop'),
-        ],
-        'classname': [
-            include('whitespace'),
-            (r'[a-zA-Z_]\w*', Name.Class, '#pop'),
-            # anonymous classes
-            (r'(?=\{)', Text, '#pop'),
-        ],
-        'modulename': [
-            include('whitespace'),
-            (r'\[', Punctuation, ('modulename2', 'tvarlist')),
-            (r'', Error, 'modulename2'),
-        ],
-        'modulename2': [
-            include('whitespace'),
-            (r'([a-zA-Z_]\w*)', Name.Namespace, '#pop:2'),
-        ],
-        'tvarlist': [
-            include('whitespace'),
-            include('operators'),
-            (r'\[', Punctuation, '#push'),
-            (r'\]', Punctuation, '#pop'),
-            (r',', Punctuation),
-            (r'(with|where)\b', Keyword),
-            (r'[a-zA-Z_]\w*', Name),
-        ],
-        'stringescape': [
-            (r'\\([\\abfnrtv"\']|\n|N{.*?}|u[a-fA-F0-9]{4}|'
-             r'U[a-fA-F0-9]{8}|x[a-fA-F0-9]{2}|[0-7]{1,3})', String.Escape)
-        ],
-        'strings': [
-            (r'%(\([a-zA-Z0-9]+\))?[-#0 +]*([0-9]+|[*])?(\.([0-9]+|[*]))?'
-             '[hlL]?[diouxXeEfFgGcrs%]', String.Interpol),
-            (r'[^\\\'"%\n]+', String),
-            # quotes, percents and backslashes must be parsed one at a time
-            (r'[\'"\\]', String),
-            # unhandled string formatting sign
-            (r'%', String)
-            # newlines are an error (use "nl" state)
-        ],
-        'nl': [
-            (r'\n', String)
-        ],
-        'dqs': [
-            (r'"', String, '#pop'),
-            # included here again for raw strings
-            (r'\\\\|\\"|\\\n', String.Escape),
-            include('strings')
-        ],
-        'sqs': [
-            (r"'", String, '#pop'),
-            # included here again for raw strings
-            (r"\\\\|\\'|\\\n", String.Escape),
-            include('strings')
-        ],
-        'tdqs': [
-            (r'"""', String, '#pop'),
-            include('strings'),
-            include('nl')
-        ],
-        'tsqs': [
-            (r"'''", String, '#pop'),
-            include('strings'),
-            include('nl')
-        ],
-     }
-
-
-class AdaLexer(RegexLexer):
-    """
-    For Ada source code.
-
-    *New in Pygments 1.3.*
-    """
-
-    name = 'Ada'
-    aliases = ['ada', 'ada95' 'ada2005']
-    filenames = ['*.adb', '*.ads', '*.ada']
-    mimetypes = ['text/x-ada']
-
-    flags = re.MULTILINE | re.I  # Ignore case
-
-    tokens = {
-        'root': [
-            (r'[^\S\n]+', Text),
-            (r'--.*?\n', Comment.Single),
-            (r'[^\S\n]+', Text),
-            (r'function|procedure|entry', Keyword.Declaration, 'subprogram'),
-            (r'(subtype|type)(\s+)([a-z0-9_]+)',
-             bygroups(Keyword.Declaration, Text, Keyword.Type), 'type_def'),
-            (r'task|protected', Keyword.Declaration),
-            (r'(subtype)(\s+)', bygroups(Keyword.Declaration, Text)),
-            (r'(end)(\s+)', bygroups(Keyword.Reserved, Text), 'end'),
-            (r'(pragma)(\s+)([a-zA-Z0-9_]+)', bygroups(Keyword.Reserved, Text,
-                                                       Comment.Preproc)),
-            (r'(true|false|null)\b', Keyword.Constant),
-            (r'(Address|Byte|Boolean|Character|Controlled|Count|Cursor|'
-             r'Duration|File_Mode|File_Type|Float|Generator|Integer|Long_Float|'
-             r'Long_Integer|Long_Long_Float|Long_Long_Integer|Natural|Positive|'
-             r'Reference_Type|Short_Float|Short_Integer|Short_Short_Float|'
-             r'Short_Short_Integer|String|Wide_Character|Wide_String)\b',
-             Keyword.Type),
-            (r'(and(\s+then)?|in|mod|not|or(\s+else)|rem)\b', Operator.Word),
-            (r'generic|private', Keyword.Declaration),
-            (r'package', Keyword.Declaration, 'package'),
-            (r'array\b', Keyword.Reserved, 'array_def'),
-            (r'(with|use)(\s+)', bygroups(Keyword.Namespace, Text), 'import'),
-            (r'([a-z0-9_]+)(\s*)(:)(\s*)(constant)',
-             bygroups(Name.Constant, Text, Punctuation, Text,
-                      Keyword.Reserved)),
-            (r'<<[a-z0-9_]+>>', Name.Label),
-            (r'([a-z0-9_]+)(\s*)(:)(\s*)(declare|begin|loop|for|while)',
-             bygroups(Name.Label, Text, Punctuation, Text, Keyword.Reserved)),
-            (r'\b(abort|abs|abstract|accept|access|aliased|all|array|at|begin|'
-             r'body|case|constant|declare|delay|delta|digits|do|else|elsif|end|'
-             r'entry|exception|exit|interface|for|goto|if|is|limited|loop|new|'
-             r'null|of|or|others|out|overriding|pragma|protected|raise|range|'
-             r'record|renames|requeue|return|reverse|select|separate|subtype|'
-             r'synchronized|task|tagged|terminate|then|type|until|when|while|'
-             r'xor)\b',
-             Keyword.Reserved),
-            (r'"[^"]*"', String),
-            include('attribute'),
-            include('numbers'),
-            (r"'[^']'", String.Character),
-            (r'([a-z0-9_]+)(\s*|[(,])', bygroups(Name, using(this))),
-            (r"(<>|=>|:=|[()|:;,.'])", Punctuation),
-            (r'[*<>+=/&-]', Operator),
-            (r'\n+', Text),
-        ],
-        'numbers' : [
-            (r'[0-9_]+#[0-9a-f]+#', Number.Hex),
-            (r'[0-9_]+\.[0-9_]*', Number.Float),
-            (r'[0-9_]+', Number.Integer),
-        ],
-        'attribute' : [
-            (r"(')([a-zA-Z0-9_]+)", bygroups(Punctuation, Name.Attribute)),
-        ],
-        'subprogram' : [
-            (r'\(', Punctuation, ('#pop', 'formal_part')),
-            (r';', Punctuation, '#pop'),
-            (r'is\b', Keyword.Reserved, '#pop'),
-            (r'"[^"]+"|[a-z0-9_]+', Name.Function),
-            include('root'),
-        ],
-        'end' : [
-            ('(if|case|record|loop|select)', Keyword.Reserved),
-            ('"[^"]+"|[a-zA-Z0-9_.]+', Name.Function),
-            ('\s+', Text),
-            (';', Punctuation, '#pop'),
-        ],
-        'type_def': [
-            (r';', Punctuation, '#pop'),
-            (r'\(', Punctuation, 'formal_part'),
-            (r'with|and|use', Keyword.Reserved),
-            (r'array\b', Keyword.Reserved, ('#pop', 'array_def')),
-            (r'record\b', Keyword.Reserved, ('record_def')),
-            (r'(null record)(;)', bygroups(Keyword.Reserved, Punctuation), '#pop'),
-            include('root'),
-        ],
-        'array_def' : [
-            (r';', Punctuation, '#pop'),
-            (r'([a-z0-9_]+)(\s+)(range)', bygroups(Keyword.Type, Text,
-                                                   Keyword.Reserved)),
-            include('root'),
-        ],
-        'record_def' : [
-            (r'end record', Keyword.Reserved, '#pop'),
-            include('root'),
-        ],
-        'import': [
-            (r'[a-z0-9_.]+', Name.Namespace, '#pop'),
-            (r'', Text, '#pop'),
-        ],
-        'formal_part' : [
-            (r'\)', Punctuation, '#pop'),
-            (r'[a-z0-9_]+', Name.Variable),
-            (r',|:[^=]', Punctuation),
-            (r'(in|not|null|out|access)\b', Keyword.Reserved),
-            include('root'),
-        ],
-        'package': [
-            ('body', Keyword.Declaration),
-            ('is\s+new|renames', Keyword.Reserved),
-            ('is', Keyword.Reserved, '#pop'),
-            (';', Punctuation, '#pop'),
-            ('\(', Punctuation, 'package_instantiation'),
-            ('([a-zA-Z0-9_.]+)', Name.Class),
-            include('root'),
-        ],
-        'package_instantiation': [
-            (r'("[^"]+"|[a-z0-9_]+)(\s+)(=>)', bygroups(Name.Variable,
-                                                        Text, Punctuation)),
-            (r'[a-z0-9._\'"]', Text),
-            (r'\)', Punctuation, '#pop'),
-            include('root'),
-        ],
-    }
-
-
-class Modula2Lexer(RegexLexer):
-    """
-    For `Modula-2 <http://www.modula2.org/>`_ source code.
-
-    Additional options that determine which keywords are highlighted:
-
-    `pim`
-        Select PIM Modula-2 dialect (default: True).
-    `iso`
-        Select ISO Modula-2 dialect (default: False).
-    `objm2`
-        Select Objective Modula-2 dialect (default: False).
-    `gm2ext`
-        Also highlight GNU extensions (default: False).
-
-    *New in Pygments 1.3.*
-    """
-    name = 'Modula-2'
-    aliases = ['modula2', 'm2']
-    filenames = ['*.def', '*.mod']
-    mimetypes = ['text/x-modula2']
-
-    flags = re.MULTILINE | re.DOTALL
-
-    tokens = {
-        'whitespace': [
-            (r'\n+', Text), # blank lines
-            (r'\s+', Text), # whitespace
-        ],
-        'identifiers': [
-            (r'([a-zA-Z_\$][a-zA-Z0-9_\$]*)', Name),
-        ],
-        'numliterals': [
-            (r'[01]+B', Number.Binary),        # binary number (ObjM2)
-            (r'[0-7]+B', Number.Oct),          # octal number (PIM + ISO)
-            (r'[0-7]+C', Number.Oct),          # char code (PIM + ISO)
-            (r'[0-9A-F]+C', Number.Hex),       # char code (ObjM2)
-            (r'[0-9A-F]+H', Number.Hex),       # hexadecimal number
-            (r'[0-9]+\.[0-9]+E[+-][0-9]+', Number.Float), # real number
-            (r'[0-9]+\.[0-9]+', Number.Float), # real number
-            (r'[0-9]+', Number.Integer),       # decimal whole number
-        ],
-        'strings': [
-            (r"'(\\\\|\\'|[^'])*'", String), # single quoted string
-            (r'"(\\\\|\\"|[^"])*"', String), # double quoted string
-        ],
-        'operators': [
-            (r'[*/+=#~&<>\^-]', Operator),
-            (r':=', Operator),   # assignment
-            (r'@', Operator),    # pointer deref (ISO)
-            (r'\.\.', Operator), # ellipsis or range
-            (r'`', Operator),    # Smalltalk message (ObjM2)
-            (r'::', Operator),   # type conversion (ObjM2)
-        ],
-        'punctuation': [
-            (r'[\(\)\[\]{},.:;|]', Punctuation),
-        ],
-        'comments': [
-            (r'//.*?\n', Comment.Single),       # ObjM2
-            (r'/\*(.*?)\*/', Comment.Multiline), # ObjM2
-            (r'\(\*([^\$].*?)\*\)', Comment.Multiline),
-            # TO DO: nesting of (* ... *) comments
-        ],
-        'pragmas': [
-            (r'\(\*\$(.*?)\*\)', Comment.Preproc), # PIM
-            (r'<\*(.*?)\*>', Comment.Preproc),     # ISO + ObjM2
-        ],
-        'root': [
-            include('whitespace'),
-            include('comments'),
-            include('pragmas'),
-            include('identifiers'),
-            include('numliterals'),
-            include('strings'),
-            include('operators'),
-            include('punctuation'),
-        ]
-    }
-
-    pim_reserved_words = [
-        # 40 reserved words
-        'AND', 'ARRAY', 'BEGIN', 'BY', 'CASE', 'CONST', 'DEFINITION',
-        'DIV', 'DO', 'ELSE', 'ELSIF', 'END', 'EXIT', 'EXPORT', 'FOR',
-        'FROM', 'IF', 'IMPLEMENTATION', 'IMPORT', 'IN', 'LOOP', 'MOD',
-        'MODULE', 'NOT', 'OF', 'OR', 'POINTER', 'PROCEDURE', 'QUALIFIED',
-        'RECORD', 'REPEAT', 'RETURN', 'SET', 'THEN', 'TO', 'TYPE',
-        'UNTIL', 'VAR', 'WHILE', 'WITH',
-    ]
-
-    pim_pervasives = [
-        # 31 pervasives
-        'ABS', 'BITSET', 'BOOLEAN', 'CAP', 'CARDINAL', 'CHAR', 'CHR', 'DEC',
-        'DISPOSE', 'EXCL', 'FALSE', 'FLOAT', 'HALT', 'HIGH', 'INC', 'INCL',
-        'INTEGER', 'LONGINT', 'LONGREAL', 'MAX', 'MIN', 'NEW', 'NIL', 'ODD',
-        'ORD', 'PROC', 'REAL', 'SIZE', 'TRUE', 'TRUNC', 'VAL',
-    ]
-
-    iso_reserved_words = [
-        # 46 reserved words
-        'AND', 'ARRAY', 'BEGIN', 'BY', 'CASE', 'CONST', 'DEFINITION', 'DIV',
-        'DO', 'ELSE', 'ELSIF', 'END', 'EXCEPT', 'EXIT', 'EXPORT', 'FINALLY',
-        'FOR', 'FORWARD', 'FROM', 'IF', 'IMPLEMENTATION', 'IMPORT', 'IN',
-        'LOOP', 'MOD', 'MODULE', 'NOT', 'OF', 'OR', 'PACKEDSET', 'POINTER',
-        'PROCEDURE', 'QUALIFIED', 'RECORD', 'REPEAT', 'REM', 'RETRY',
-        'RETURN', 'SET', 'THEN', 'TO', 'TYPE', 'UNTIL', 'VAR', 'WHILE',
-        'WITH',
-    ]
-
-    iso_pervasives = [
-        # 42 pervasives
-        'ABS', 'BITSET', 'BOOLEAN', 'CAP', 'CARDINAL', 'CHAR', 'CHR', 'CMPLX',
-        'COMPLEX', 'DEC', 'DISPOSE', 'EXCL', 'FALSE', 'FLOAT', 'HALT', 'HIGH',
-        'IM', 'INC', 'INCL', 'INT', 'INTEGER', 'INTERRUPTIBLE', 'LENGTH',
-        'LFLOAT', 'LONGCOMPLEX', 'LONGINT', 'LONGREAL', 'MAX', 'MIN', 'NEW',
-        'NIL', 'ODD', 'ORD', 'PROC', 'PROTECTION', 'RE', 'REAL', 'SIZE',
-        'TRUE', 'TRUNC', 'UNINTERRUBTIBLE', 'VAL',
-    ]
-
-    objm2_reserved_words = [
-        # base language, 42 reserved words
-        'AND', 'ARRAY', 'BEGIN', 'BY', 'CASE', 'CONST', 'DEFINITION', 'DIV',
-        'DO', 'ELSE', 'ELSIF', 'END', 'ENUM', 'EXIT', 'FOR', 'FROM', 'IF',
-        'IMMUTABLE', 'IMPLEMENTATION', 'IMPORT', 'IN', 'IS', 'LOOP', 'MOD',
-        'MODULE', 'NOT', 'OF', 'OPAQUE', 'OR', 'POINTER', 'PROCEDURE',
-        'RECORD', 'REPEAT', 'RETURN', 'SET', 'THEN', 'TO', 'TYPE',
-        'UNTIL', 'VAR', 'VARIADIC', 'WHILE',
-        # OO extensions, 16 reserved words
-        'BYCOPY', 'BYREF', 'CLASS', 'CONTINUE', 'CRITICAL', 'INOUT', 'METHOD',
-        'ON', 'OPTIONAL', 'OUT', 'PRIVATE', 'PROTECTED', 'PROTOCOL', 'PUBLIC',
-        'SUPER', 'TRY',
-    ]
-
-    objm2_pervasives = [
-        # base language, 38 pervasives
-        'ABS', 'BITSET', 'BOOLEAN', 'CARDINAL', 'CHAR', 'CHR', 'DISPOSE',
-        'FALSE', 'HALT', 'HIGH', 'INTEGER', 'INRANGE', 'LENGTH', 'LONGCARD',
-        'LONGINT', 'LONGREAL', 'MAX', 'MIN', 'NEG', 'NEW', 'NEXTV', 'NIL',
-        'OCTET', 'ODD', 'ORD', 'PRED', 'PROC', 'READ', 'REAL', 'SUCC', 'TMAX',
-        'TMIN', 'TRUE', 'TSIZE', 'UNICHAR', 'VAL', 'WRITE', 'WRITEF',
-        # OO extensions, 3 pervasives
-        'OBJECT', 'NO', 'YES',
-    ]
-
-    gnu_reserved_words = [
-        # 10 additional reserved words
-        'ASM', '__ATTRIBUTE__', '__BUILTIN__', '__COLUMN__', '__DATE__',
-        '__FILE__', '__FUNCTION__', '__LINE__', '__MODULE__', 'VOLATILE',
-    ]
-
-    gnu_pervasives = [
-        # 21 identifiers, actually from pseudo-module SYSTEM
-        # but we will highlight them as if they were pervasives
-        'BITSET8', 'BITSET16', 'BITSET32', 'CARDINAL8', 'CARDINAL16',
-        'CARDINAL32', 'CARDINAL64', 'COMPLEX32', 'COMPLEX64', 'COMPLEX96',
-        'COMPLEX128', 'INTEGER8', 'INTEGER16', 'INTEGER32', 'INTEGER64',
-        'REAL8', 'REAL16', 'REAL32', 'REAL96', 'REAL128', 'THROW',
-    ]
-
-    def __init__(self, **options):
-        self.reserved_words = set()
-        self.pervasives = set()
-        # ISO Modula-2
-        if get_bool_opt(options, 'iso', False):
-            self.reserved_words.update(self.iso_reserved_words)
-            self.pervasives.update(self.iso_pervasives)
-        # Objective Modula-2
-        elif get_bool_opt(options, 'objm2', False):
-            self.reserved_words.update(self.objm2_reserved_words)
-            self.pervasives.update(self.objm2_pervasives)
-        # PIM Modula-2 (DEFAULT)
-        else:
-            self.reserved_words.update(self.pim_reserved_words)
-            self.pervasives.update(self.pim_pervasives)
-        # GNU extensions
-        if get_bool_opt(options, 'gm2ext', False):
-            self.reserved_words.update(self.gnu_reserved_words)
-            self.pervasives.update(self.gnu_pervasives)
-        # initialise
-        RegexLexer.__init__(self, **options)
-
-    def get_tokens_unprocessed(self, text):
-        for index, token, value in \
-            RegexLexer.get_tokens_unprocessed(self, text):
-            # check for reserved words and pervasives
-            if token is Name:
-                if value in self.reserved_words:
-                    token = Keyword.Reserved
-                elif value in self.pervasives:
-                    token = Keyword.Pervasive
-            # return result
-            yield index, token, value
-
-
-class BlitzMaxLexer(RegexLexer):
-    """
-    For `BlitzMax <http://blitzbasic.com>`_ source code.
-
-    *New in Pygments 1.4.*
-    """
-
-    name = 'BlitzMax'
-    aliases = ['blitzmax', 'bmax']
-    filenames = ['*.bmx']
-    mimetypes = ['text/x-bmx']
-
-    bmax_vopwords = r'\b(Shl|Shr|Sar|Mod)\b'
-    bmax_sktypes = r'@{1,2}|[!#$%]'
-    bmax_lktypes = r'\b(Int|Byte|Short|Float|Double|Long)\b'
-    bmax_name = r'[a-z_][a-z0-9_]*'
-    bmax_var = (r'(%s)(?:(?:([ \t]*)(%s)|([ \t]*:[ \t]*\b(?:Shl|Shr|Sar|Mod)\b)'
-                r'|([ \t]*)([:])([ \t]*)(?:%s|(%s)))(?:([ \t]*)(Ptr))?)') % \
-                (bmax_name, bmax_sktypes, bmax_lktypes, bmax_name)
-    bmax_func = bmax_var + r'?((?:[ \t]|\.\.\n)*)([(])'
-
-    flags = re.MULTILINE | re.IGNORECASE
-    tokens = {
-        'root': [
-            # Text
-            (r'[ \t]+', Text),
-            (r'\.\.\n', Text), # Line continuation
-            # Comments
-            (r"'.*?\n", Comment.Single),
-            (r'([ \t]*)\bRem\n(\n|.)*?\s*\bEnd([ \t]*)Rem', Comment.Multiline),
-            # Data types
-            ('"', String.Double, 'string'),
-            # Numbers
-            (r'[0-9]+\.[0-9]*(?!\.)', Number.Float),
-            (r'\.[0-9]*(?!\.)', Number.Float),
-            (r'[0-9]+', Number.Integer),
-            (r'\$[0-9a-f]+', Number.Hex),
-            (r'\%[10]+', Number), # Binary
-            # Other
-            (r'(?:(?:(:)?([ \t]*)(:?%s|([+\-*/&|~]))|Or|And|Not|[=<>^]))' %
-             (bmax_vopwords), Operator),
-            (r'[(),.:\[\]]', Punctuation),
-            (r'(?:#[\w \t]*)', Name.Label),
-            (r'(?:\?[\w \t]*)', Comment.Preproc),
-            # Identifiers
-            (r'\b(New)\b([ \t]?)([(]?)(%s)' % (bmax_name),
-             bygroups(Keyword.Reserved, Text, Punctuation, Name.Class)),
-            (r'\b(Import|Framework|Module)([ \t]+)(%s\.%s)' %
-             (bmax_name, bmax_name),
-             bygroups(Keyword.Reserved, Text, Keyword.Namespace)),
-            (bmax_func, bygroups(Name.Function, Text, Keyword.Type,
-                                 Operator, Text, Punctuation, Text,
-                                 Keyword.Type, Name.Class, Text,
-                                 Keyword.Type, Text, Punctuation)),
-            (bmax_var, bygroups(Name.Variable, Text, Keyword.Type, Operator,
-                                Text, Punctuation, Text, Keyword.Type,
-                                Name.Class, Text, Keyword.Type)),
-            (r'\b(Type|Extends)([ \t]+)(%s)' % (bmax_name),
-             bygroups(Keyword.Reserved, Text, Name.Class)),
-            # Keywords
-            (r'\b(Ptr)\b', Keyword.Type),
-            (r'\b(Pi|True|False|Null|Self|Super)\b', Keyword.Constant),
-            (r'\b(Local|Global|Const|Field)\b', Keyword.Declaration),
-            (r'\b(TNullMethodException|TNullFunctionException|'
-             r'TNullObjectException|TArrayBoundsException|'
-             r'TRuntimeException)\b', Name.Exception),
-            (r'\b(Strict|SuperStrict|Module|ModuleInfo|'
-             r'End|Return|Continue|Exit|Public|Private|'
-             r'Var|VarPtr|Chr|Len|Asc|SizeOf|Sgn|Abs|Min|Max|'
-             r'New|Release|Delete|'
-             r'Incbin|IncbinPtr|IncbinLen|'
-             r'Framework|Include|Import|Extern|EndExtern|'
-             r'Function|EndFunction|'
-             r'Type|EndType|Extends|'
-             r'Method|EndMethod|'
-             r'Abstract|Final|'
-             r'If|Then|Else|ElseIf|EndIf|'
-             r'For|To|Next|Step|EachIn|'
-             r'While|Wend|EndWhile|'
-             r'Repeat|Until|Forever|'
-             r'Select|Case|Default|EndSelect|'
-             r'Try|Catch|EndTry|Throw|Assert|'
-             r'Goto|DefData|ReadData|RestoreData)\b', Keyword.Reserved),
-            # Final resolve (for variable names and such)
-            (r'(%s)' % (bmax_name), Name.Variable),
-        ],
-        'string': [
-            (r'""', String.Double),
-            (r'"C?', String.Double, '#pop'),
-            (r'[^"]+', String.Double),
-        ],
-    }
-
-
-class BlitzBasicLexer(RegexLexer):
-    """
-    For `BlitzBasic <http://blitzbasic.com>`_ source code.
-
-    *New in Pygments 1.7.*
-    """
-
-    name = 'BlitzBasic'
-    aliases = ['blitzbasic', 'b3d', 'bplus']
-    filenames = ['*.bb', '*.decls']
-    mimetypes = ['text/x-bb']
-
-    bb_vopwords = (r'\b(Shl|Shr|Sar|Mod|Or|And|Not|'
-                   r'Abs|Sgn|Handle|Int|Float|Str|'
-                   r'First|Last|Before|After)\b')
-    bb_sktypes = r'@{1,2}|[#$%]'
-    bb_name = r'[a-z][a-z0-9_]*'
-    bb_var = (r'(%s)(?:([ \t]*)(%s)|([ \t]*)([.])([ \t]*)(?:(%s)))?') % \
-                (bb_name, bb_sktypes, bb_name)
-
-    flags = re.MULTILINE | re.IGNORECASE
-    tokens = {
-        'root': [
-            # Text
-            (r'[ \t]+', Text),
-            # Comments
-            (r";.*?\n", Comment.Single),
-            # Data types
-            ('"', String.Double, 'string'),
-            # Numbers
-            (r'[0-9]+\.[0-9]*(?!\.)', Number.Float),
-            (r'\.[0-9]+(?!\.)', Number.Float),
-            (r'[0-9]+', Number.Integer),
-            (r'\$[0-9a-f]+', Number.Hex),
-            (r'\%[10]+', Number), # Binary
-            # Other
-            (r'(?:%s|([+\-*/~=<>^]))' % (bb_vopwords), Operator),
-            (r'[(),:\[\]\\]', Punctuation),
-            (r'\.([ \t]*)(%s)' % bb_name, Name.Label),
-            # Identifiers
-            (r'\b(New)\b([ \t]+)(%s)' % (bb_name),
-             bygroups(Keyword.Reserved, Text, Name.Class)),
-            (r'\b(Gosub|Goto)\b([ \t]+)(%s)' % (bb_name),
-             bygroups(Keyword.Reserved, Text, Name.Label)),
-            (r'\b(Object)\b([ \t]*)([.])([ \t]*)(%s)\b' % (bb_name),
-             bygroups(Operator, Text, Punctuation, Text, Name.Class)),
-            (r'\b%s\b([ \t]*)(\()' % bb_var,
-             bygroups(Name.Function, Text, Keyword.Type,Text, Punctuation,
-                      Text, Name.Class, Text, Punctuation)),
-            (r'\b(Function)\b([ \t]+)%s' % bb_var,
-             bygroups(Keyword.Reserved, Text, Name.Function, Text, Keyword.Type,
-                              Text, Punctuation, Text, Name.Class)),
-            (r'\b(Type)([ \t]+)(%s)' % (bb_name),
-             bygroups(Keyword.Reserved, Text, Name.Class)),
-            # Keywords
-            (r'\b(Pi|True|False|Null)\b', Keyword.Constant),
-            (r'\b(Local|Global|Const|Field|Dim)\b', Keyword.Declaration),
-            (r'\b(End|Return|Exit|'
-             r'Chr|Len|Asc|'
-             r'New|Delete|Insert|'
-             r'Include|'
-             r'Function|'
-             r'Type|'
-             r'If|Then|Else|ElseIf|EndIf|'
-             r'For|To|Next|Step|Each|'
-             r'While|Wend|'
-             r'Repeat|Until|Forever|'
-             r'Select|Case|Default|'
-             r'Goto|Gosub|Data|Read|Restore)\b', Keyword.Reserved),
-            # Final resolve (for variable names and such)
-#            (r'(%s)' % (bb_name), Name.Variable),
-            (bb_var, bygroups(Name.Variable, Text, Keyword.Type,
-                              Text, Punctuation, Text, Name.Class)),
-        ],
-        'string': [
-            (r'""', String.Double),
-            (r'"C?', String.Double, '#pop'),
-            (r'[^"]+', String.Double),
-        ],
-    }
-
-
-class NimrodLexer(RegexLexer):
-    """
-    For `Nimrod <http://nimrod-code.org/>`_ source code.
-
-    *New in Pygments 1.5.*
-    """
-
-    name = 'Nimrod'
-    aliases = ['nimrod', 'nim']
-    filenames = ['*.nim', '*.nimrod']
-    mimetypes = ['text/x-nimrod']
-
-    flags = re.MULTILINE | re.IGNORECASE | re.UNICODE
-
-    def underscorize(words):
-        newWords = []
-        new = ""
-        for word in words:
-            for ch in word:
-                new += (ch + "_?")
-            newWords.append(new)
-            new = ""
-        return "|".join(newWords)
-
-    keywords = [
-        'addr', 'and', 'as', 'asm', 'atomic', 'bind', 'block', 'break',
-        'case', 'cast', 'const', 'continue', 'converter', 'discard',
-        'distinct', 'div', 'elif', 'else', 'end', 'enum', 'except', 'finally',
-        'for', 'generic', 'if', 'implies', 'in', 'yield',
-        'is', 'isnot', 'iterator', 'lambda', 'let', 'macro', 'method',
-        'mod', 'not', 'notin', 'object', 'of', 'or', 'out', 'proc',
-        'ptr', 'raise', 'ref', 'return', 'shl', 'shr', 'template', 'try',
-        'tuple', 'type' , 'when', 'while', 'with', 'without', 'xor'
-    ]
-
-    keywordsPseudo = [
-        'nil', 'true', 'false'
-    ]
-
-    opWords = [
-        'and', 'or', 'not', 'xor', 'shl', 'shr', 'div', 'mod', 'in',
-        'notin', 'is', 'isnot'
-    ]
-
-    types = [
-        'int', 'int8', 'int16', 'int32', 'int64', 'float', 'float32', 'float64',
-        'bool', 'char', 'range', 'array', 'seq', 'set', 'string'
-    ]
-
-    tokens = {
-        'root': [
-            (r'##.*$', String.Doc),
-            (r'#.*$', Comment),
-            (r'\*|=|>|<|\+|-|/|@|\$|~|&|%|\!|\?|\||\\|\[|\]', Operator),
-            (r'\.\.|\.|,|\[\.|\.\]|{\.|\.}|\(\.|\.\)|{|}|\(|\)|:|\^|`|;',
-             Punctuation),
-
-            # Strings
-            (r'(?:[\w]+)"', String, 'rdqs'),
-            (r'"""', String, 'tdqs'),
-            ('"', String, 'dqs'),
-
-            # Char
-            ("'", String.Char, 'chars'),
-
-            # Keywords
-            (r'(%s)\b' % underscorize(opWords), Operator.Word),
-            (r'(p_?r_?o_?c_?\s)(?![\(\[\]])', Keyword, 'funcname'),
-            (r'(%s)\b' % underscorize(keywords), Keyword),
-            (r'(%s)\b' % underscorize(['from', 'import', 'include']),
-             Keyword.Namespace),
-            (r'(v_?a_?r)\b', Keyword.Declaration),
-            (r'(%s)\b' % underscorize(types), Keyword.Type),
-            (r'(%s)\b' % underscorize(keywordsPseudo), Keyword.Pseudo),
-            # Identifiers
-            (r'\b((?![_\d])\w)(((?!_)\w)|(_(?!_)\w))*', Name),
-            # Numbers
-            (r'[0-9][0-9_]*(?=([eE.]|\'[fF](32|64)))',
-              Number.Float, ('float-suffix', 'float-number')),
-            (r'0[xX][a-fA-F0-9][a-fA-F0-9_]*', Number.Hex, 'int-suffix'),
-            (r'0[bB][01][01_]*', Number, 'int-suffix'),
-            (r'0o[0-7][0-7_]*', Number.Oct, 'int-suffix'),
-            (r'[0-9][0-9_]*', Number.Integer, 'int-suffix'),
-            # Whitespace
-            (r'\s+', Text),
-            (r'.+$', Error),
-        ],
-        'chars': [
-          (r'\\([\\abcefnrtvl"\']|x[a-fA-F0-9]{2}|[0-9]{1,3})', String.Escape),
-          (r"'", String.Char, '#pop'),
-          (r".", String.Char)
-        ],
-        'strings': [
-            (r'(?<!\$)\$(\d+|#|\w+)+', String.Interpol),
-            (r'[^\\\'"\$\n]+', String),
-            # quotes, dollars and backslashes must be parsed one at a time
-            (r'[\'"\\]', String),
-            # unhandled string formatting sign
-            (r'\$', String)
-            # newlines are an error (use "nl" state)
-        ],
-        'dqs': [
-            (r'\\([\\abcefnrtvl"\']|\n|x[a-fA-F0-9]{2}|[0-9]{1,3})',
-             String.Escape),
-            (r'"', String, '#pop'),
-            include('strings')
-        ],
-        'rdqs': [
-            (r'"(?!")', String, '#pop'),
-            (r'""', String.Escape),
-            include('strings')
-        ],
-        'tdqs': [
-            (r'"""(?!")', String, '#pop'),
-            include('strings'),
-            include('nl')
-        ],
-        'funcname': [
-            (r'((?![\d_])\w)(((?!_)\w)|(_(?!_)\w))*', Name.Function, '#pop'),
-            (r'`.+`', Name.Function, '#pop')
-        ],
-        'nl': [
-            (r'\n', String)
-        ],
-        'float-number': [
-          (r'\.(?!\.)[0-9_]*', Number.Float),
-          (r'[eE][+-]?[0-9][0-9_]*', Number.Float),
-          (r'', Text, '#pop')
-        ],
-        'float-suffix': [
-          (r'\'[fF](32|64)', Number.Float),
-          (r'', Text, '#pop')
-        ],
-        'int-suffix': [
-          (r'\'[iI](32|64)', Number.Integer.Long),
-          (r'\'[iI](8|16)', Number.Integer),
-          (r'', Text, '#pop')
-        ],
-    }
-
-
-class FantomLexer(RegexLexer):
-    """
-    For Fantom source code.
-
-    *New in Pygments 1.5.*
-    """
-    name = 'Fantom'
-    aliases = ['fan']
-    filenames = ['*.fan']
-    mimetypes = ['application/x-fantom']
-
-    # often used regexes
-    def s(str):
-        return Template(str).substitute(
-            dict (
-                pod = r'[\"\w\.]+',
-                eos = r'\n|;',
-                id = r'[a-zA-Z_][a-zA-Z0-9_]*',
-                # all chars which can be part of type definition. Starts with
-                # either letter, or [ (maps), or | (funcs)
-                type = r'(?:\[|[a-zA-Z_]|\|)[:\w\[\]\|\->\?]*?',
-                )
-            )
-
-
-    tokens = {
-        'comments': [
-            (r'(?s)/\*.*?\*/', Comment.Multiline),           #Multiline
-            (r'//.*?\n', Comment.Single),                    #Single line
-            #todo: highlight references in fandocs
-            (r'\*\*.*?\n', Comment.Special),                 #Fandoc
-            (r'#.*\n', Comment.Single)                       #Shell-style
-        ],
-        'literals': [
-            (r'\b-?[\d_]+(ns|ms|sec|min|hr|day)', Number),   #Duration
-            (r'\b-?[\d_]*\.[\d_]+(ns|ms|sec|min|hr|day)', Number),
-                                                             #Duration with dot
-            (r'\b-?(\d+)?\.\d+(f|F|d|D)?', Number.Float),    #Float/Decimal
-            (r'\b-?0x[0-9a-fA-F_]+', Number.Hex),            #Hex
-            (r'\b-?[\d_]+', Number.Integer),                 #Int
-            (r"'\\.'|'[^\\]'|'\\u[0-9a-f]{4}'", String.Char), #Char
-            (r'"', Punctuation, 'insideStr'),                #Opening quote
-            (r'`', Punctuation, 'insideUri'),                #Opening accent
-            (r'\b(true|false|null)\b', Keyword.Constant),    #Bool & null
-            (r'(?:(\w+)(::))?(\w+)(<\|)(.*?)(\|>)',          #DSL
-             bygroups(Name.Namespace, Punctuation, Name.Class,
-                      Punctuation, String, Punctuation)),
-            (r'(?:(\w+)(::))?(\w+)?(#)(\w+)?',               #Type/slot literal
-             bygroups(Name.Namespace, Punctuation, Name.Class,
-                      Punctuation, Name.Function)),
-            (r'\[,\]', Literal),                             # Empty list
-            (s(r'($type)(\[,\])'),                           # Typed empty list
-             bygroups(using(this, state = 'inType'), Literal)),
-            (r'\[:\]', Literal),                             # Empty Map
-            (s(r'($type)(\[:\])'),
-             bygroups(using(this, state = 'inType'), Literal)),
-        ],
-        'insideStr': [
-            (r'\\\\', String.Escape),                        #Escaped backslash
-            (r'\\"', String.Escape),                         #Escaped "
-            (r'\\`', String.Escape),                         #Escaped `
-            (r'\$\w+', String.Interpol),                     #Subst var
-            (r'\${.*?}', String.Interpol),                   #Subst expr
-            (r'"', Punctuation, '#pop'),                     #Closing quot
-            (r'.', String)                                   #String content
-        ],
-        'insideUri': [  #TODO: remove copy/paste str/uri
-            (r'\\\\', String.Escape),                        #Escaped backslash
-            (r'\\"', String.Escape),                         #Escaped "
-            (r'\\`', String.Escape),                         #Escaped `
-            (r'\$\w+', String.Interpol),                     #Subst var
-            (r'\${.*?}', String.Interpol),                   #Subst expr
-            (r'`', Punctuation, '#pop'),                     #Closing tick
-            (r'.', String.Backtick)                          #URI content
-        ],
-        'protectionKeywords': [
-            (r'\b(public|protected|private|internal)\b', Keyword),
-        ],
-        'typeKeywords': [
-            (r'\b(abstract|final|const|native|facet|enum)\b', Keyword),
-        ],
-        'methodKeywords': [
-            (r'\b(abstract|native|once|override|static|virtual|final)\b',
-             Keyword),
-        ],
-        'fieldKeywords': [
-            (r'\b(abstract|const|final|native|override|static|virtual|'
-             r'readonly)\b', Keyword)
-        ],
-        'otherKeywords': [
-            (r'\b(try|catch|throw|finally|for|if|else|while|as|is|isnot|'
-             r'switch|case|default|continue|break|do|return|get|set)\b',
-             Keyword),
-            (r'\b(it|this|super)\b', Name.Builtin.Pseudo),
-        ],
-        'operators': [
-            (r'\+\+|\-\-|\+|\-|\*|/|\|\||&&|<=>|<=|<|>=|>|=|!|\[|\]', Operator)
-        ],
-        'inType': [
-            (r'[\[\]\|\->:\?]', Punctuation),
-            (s(r'$id'), Name.Class),
-            (r'', Text, '#pop'),
-
-        ],
-        'root': [
-            include('comments'),
-            include('protectionKeywords'),
-            include('typeKeywords'),
-            include('methodKeywords'),
-            include('fieldKeywords'),
-            include('literals'),
-            include('otherKeywords'),
-            include('operators'),
-            (r'using\b', Keyword.Namespace, 'using'),         # Using stmt
-            (r'@\w+', Name.Decorator, 'facet'),               # Symbol
-            (r'(class|mixin)(\s+)(\w+)', bygroups(Keyword, Text, Name.Class),
-             'inheritance'),                                  # Inheritance list
-
-
-            ### Type var := val
-            (s(r'($type)([ \t]+)($id)(\s*)(:=)'),
-             bygroups(using(this, state = 'inType'), Text,
-                      Name.Variable, Text, Operator)),
-
-            ### var := val
-            (s(r'($id)(\s*)(:=)'),
-             bygroups(Name.Variable, Text, Operator)),
-
-            ### .someId( or ->someId( ###
-            (s(r'(\.|(?:\->))($id)(\s*)(\()'),
-             bygroups(Operator, Name.Function, Text, Punctuation),
-             'insideParen'),
-
-            ### .someId  or ->someId
-            (s(r'(\.|(?:\->))($id)'),
-             bygroups(Operator, Name.Function)),
-
-            ### new makeXXX ( ####
-            (r'(new)(\s+)(make\w*)(\s*)(\()',
-             bygroups(Keyword, Text, Name.Function, Text, Punctuation),
-             'insideMethodDeclArgs'),
-
-            ### Type name (  ####
-            (s(r'($type)([ \t]+)' #Return type and whitespace
-               r'($id)(\s*)(\()'), #method name + open brace
-             bygroups(using(this, state = 'inType'), Text,
-                      Name.Function, Text, Punctuation),
-             'insideMethodDeclArgs'),
-
-            ### ArgType argName, #####
-            (s(r'($type)(\s+)($id)(\s*)(,)'),
-             bygroups(using(this, state='inType'), Text, Name.Variable,
-                      Text, Punctuation)),
-
-            #### ArgType argName) ####
-            ## Covered in 'insideParen' state
-
-            ### ArgType argName -> ArgType| ###
-            (s(r'($type)(\s+)($id)(\s*)(\->)(\s*)($type)(\|)'),
-             bygroups(using(this, state='inType'), Text, Name.Variable,
-                      Text, Punctuation, Text, using(this, state = 'inType'),
-                      Punctuation)),
-
-            ### ArgType argName|  ###
-            (s(r'($type)(\s+)($id)(\s*)(\|)'),
-             bygroups(using(this, state='inType'), Text, Name.Variable,
-                      Text, Punctuation)),
-
-            ### Type var
-            (s(r'($type)([ \t]+)($id)'),
-             bygroups(using(this, state='inType'), Text,
-                      Name.Variable)),
-
-            (r'\(', Punctuation, 'insideParen'),
-            (r'\{', Punctuation, 'insideBrace'),
-            (r'.', Text)
-        ],
-        'insideParen': [
-            (r'\)', Punctuation, '#pop'),
-            include('root'),
-        ],
-        'insideMethodDeclArgs': [
-            (r'\)', Punctuation, '#pop'),
-            (s(r'($type)(\s+)($id)(\s*)(\))'),
-             bygroups(using(this, state='inType'), Text, Name.Variable,
-                      Text, Punctuation), '#pop'),
-            include('root'),
-        ],
-        'insideBrace': [
-            (r'\}', Punctuation, '#pop'),
-            include('root'),
-        ],
-        'inheritance': [
-            (r'\s+', Text),                                      #Whitespace
-            (r':|,', Punctuation),
-            (r'(?:(\w+)(::))?(\w+)',
-             bygroups(Name.Namespace, Punctuation, Name.Class)),
-            (r'{', Punctuation, '#pop')
-        ],
-        'using': [
-            (r'[ \t]+', Text), # consume whitespaces
-            (r'(\[)(\w+)(\])',
-             bygroups(Punctuation, Comment.Special, Punctuation)), #ffi
-            (r'(\")?([\w\.]+)(\")?',
-             bygroups(Punctuation, Name.Namespace, Punctuation)), #podname
-            (r'::', Punctuation, 'usingClass'),
-            (r'', Text, '#pop')
-        ],
-        'usingClass': [
-            (r'[ \t]+', Text), # consume whitespaces
-            (r'(as)(\s+)(\w+)',
-             bygroups(Keyword.Declaration, Text, Name.Class), '#pop:2'),
-            (r'[\w\$]+', Name.Class),
-            (r'', Text, '#pop:2') # jump out to root state
-        ],
-        'facet': [
-            (r'\s+', Text),
-            (r'{', Punctuation, 'facetFields'),
-            (r'', Text, '#pop')
-        ],
-        'facetFields': [
-            include('comments'),
-            include('literals'),
-            include('operators'),
-            (r'\s+', Text),
-            (r'(\s*)(\w+)(\s*)(=)', bygroups(Text, Name, Text, Operator)),
-            (r'}', Punctuation, '#pop'),
-            (r'.', Text)
-        ],
-    }
-
-
-class RustLexer(RegexLexer):
-    """
-    Lexer for Mozilla's Rust programming language.
-
-    *New in Pygments 1.6.*
-    """
-    name = 'Rust'
-    filenames = ['*.rs', '*.rc']
-    aliases = ['rust']
-    mimetypes = ['text/x-rustsrc']
-
-    tokens = {
-        'root': [
-            # Whitespace and Comments
-            (r'\n', Text),
-            (r'\s+', Text),
-            (r'//(.*?)\n', Comment.Single),
-            (r'/[*](.|\n)*?[*]/', Comment.Multiline),
-
-            # Keywords
-            (r'(as|assert|break|const'
-             r'|copy|do|else|enum|extern|fail'
-             r'|false|fn|for|if|impl|let|log'
-             r'|loop|match|mod|move|mut|once|priv|pub|pure'
-             r'|ref|return|static|struct|trait|true|type|unsafe|use|while'
-             r'|u8|u16|u32|u64|i8|i16|i32|i64|uint'
-             r'|int|float|f32|f64|str)\b', Keyword),
-
-            # Character Literal
-            (r"""'(\\['"\\nrt]|\\x[0-9a-fA-F]{2}|\\[0-7]{1,3}"""
-             r"""|\\u[0-9a-fA-F]{4}|\\U[0-9a-fA-F]{8}|.)'""",
-             String.Char),
-            # Binary Literal
-            (r'0[Bb][01_]+', Number, 'number_lit'),
-            # Octal Literal
-            (r'0[0-7_]+', Number.Oct, 'number_lit'),
-            # Hexadecimal Literal
-            (r'0[xX][0-9a-fA-F_]+', Number.Hex, 'number_lit'),
-            # Decimal Literal
-            (r'[0-9][0-9_]*(\.[0-9_]+[eE][+\-]?'
-             r'[0-9_]+|\.[0-9_]*|[eE][+\-]?[0-9_]+)?', Number, 'number_lit'),
-            # String Literal
-            (r'"', String, 'string'),
-
-            # Operators and Punctuation
-            (r'[{}()\[\],.;]', Punctuation),
-            (r'[+\-*/%&|<>^!~@=:?]', Operator),
-
-            # Identifier
-            (r'[a-zA-Z_$][a-zA-Z0-9_]*', Name),
-
-            # Attributes
-            (r'#\[', Comment.Preproc, 'attribute['),
-            (r'#\(', Comment.Preproc, 'attribute('),
-            # Macros
-            (r'[A-Za-z_][A-Za-z0-9_]*!\[', Comment.Preproc, 'attribute['),
-            (r'[A-Za-z_][A-Za-z0-9_]*!\(', Comment.Preproc, 'attribute('),
-        ],
-        'number_lit': [
-            (r'(([ui](8|16|32|64)?)|(f(32|64)?))?', Keyword, '#pop'),
-        ],
-        'string': [
-            (r'"', String, '#pop'),
-            (r"""\\['"\\nrt]|\\x[0-9a-fA-F]{2}|\\[0-7]{1,3}"""
-             r"""|\\u[0-9a-fA-F]{4}|\\U[0-9a-fA-F]{8}""", String.Escape),
-            (r'[^\\"]+', String),
-            (r'\\', String),
-        ],
-        'attribute_common': [
-            (r'"', String, 'string'),
-            (r'\[', Comment.Preproc, 'attribute['),
-            (r'\(', Comment.Preproc, 'attribute('),
-        ],
-        'attribute[': [
-            include('attribute_common'),
-            (r'\];?', Comment.Preproc, '#pop'),
-            (r'[^"\]]+', Comment.Preproc),
-        ],
-        'attribute(': [
-            include('attribute_common'),
-            (r'\);?', Comment.Preproc, '#pop'),
-            (r'[^"\)]+', Comment.Preproc),
-        ],
-    }
-
-
-class CudaLexer(CLexer):
-    """
-    For NVIDIA `CUDA™ <http://developer.nvidia.com/category/zone/cuda-zone>`_
-    source.
-
-    *New in Pygments 1.6.*
-    """
-    name = 'CUDA'
-    filenames = ['*.cu', '*.cuh']
-    aliases = ['cuda', 'cu']
-    mimetypes = ['text/x-cuda']
-
-    function_qualifiers = ['__device__', '__global__', '__host__',
-                           '__noinline__', '__forceinline__']
-    variable_qualifiers = ['__device__', '__constant__', '__shared__',
-                           '__restrict__']
-    vector_types = ['char1', 'uchar1', 'char2', 'uchar2', 'char3', 'uchar3',
-                    'char4', 'uchar4', 'short1', 'ushort1', 'short2', 'ushort2',
-                    'short3', 'ushort3', 'short4', 'ushort4', 'int1', 'uint1',
-                    'int2', 'uint2', 'int3', 'uint3', 'int4', 'uint4', 'long1',
-                    'ulong1', 'long2', 'ulong2', 'long3', 'ulong3', 'long4',
-                    'ulong4', 'longlong1', 'ulonglong1', 'longlong2',
-                    'ulonglong2', 'float1', 'float2', 'float3', 'float4',
-                    'double1', 'double2', 'dim3']
-    variables = ['gridDim', 'blockIdx', 'blockDim', 'threadIdx', 'warpSize']
-    functions = ['__threadfence_block', '__threadfence', '__threadfence_system',
-                 '__syncthreads', '__syncthreads_count', '__syncthreads_and',
-                 '__syncthreads_or']
-    execution_confs = ['<<<', '>>>']
-
-    def get_tokens_unprocessed(self, text):
-        for index, token, value in \
-            CLexer.get_tokens_unprocessed(self, text):
-            if token is Name:
-                if value in self.variable_qualifiers:
-                    token = Keyword.Type
-                elif value in self.vector_types:
-                    token = Keyword.Type
-                elif value in self.variables:
-                    token = Name.Builtin
-                elif value in self.execution_confs:
-                    token = Keyword.Pseudo
-                elif value in self.function_qualifiers:
-                    token = Keyword.Reserved
-                elif value in self.functions:
-                    token = Name.Function
-            yield index, token, value
-
-
-class MonkeyLexer(RegexLexer):
-    """
-    For
-    `Monkey <https://en.wikipedia.org/wiki/Monkey_(programming_language)>`_
-    source code.
-
-    *New in Pygments 1.6.*
-    """
-
-    name = 'Monkey'
-    aliases = ['monkey']
-    filenames = ['*.monkey']
-    mimetypes = ['text/x-monkey']
-
-    name_variable = r'[a-z_][a-zA-Z0-9_]*'
-    name_function = r'[A-Z][a-zA-Z0-9_]*'
-    name_constant = r'[A-Z_][A-Z0-9_]*'
-    name_class = r'[A-Z][a-zA-Z0-9_]*'
-    name_module = r'[a-z0-9_]*'
-
-    keyword_type = r'(?:Int|Float|String|Bool|Object|Array|Void)'
-    # ? == Bool // % == Int // # == Float // $ == String
-    keyword_type_special = r'[?%#$]'
-
-    flags = re.MULTILINE
-
-    tokens = {
-        'root': [
-            #Text
-            (r'\s+', Text),
-            # Comments
-            (r"'.*", Comment),
-            (r'(?i)^#rem\b', Comment.Multiline, 'comment'),
-            # preprocessor directives
-            (r'(?i)^(?:#If|#ElseIf|#Else|#EndIf|#End|#Print|#Error)\b', Comment.Preproc),
-            # preprocessor variable (any line starting with '#' that is not a directive)
-            (r'^#', Comment.Preproc, 'variables'),
-            # String
-            ('"', String.Double, 'string'),
-            # Numbers
-            (r'[0-9]+\.[0-9]*(?!\.)', Number.Float),
-            (r'\.[0-9]+(?!\.)', Number.Float),
-            (r'[0-9]+', Number.Integer),
-            (r'\$[0-9a-fA-Z]+', Number.Hex),
-            (r'\%[10]+', Number), # Binary
-            # Native data types
-            (r'\b%s\b' % keyword_type, Keyword.Type),
-            # Exception handling
-            (r'(?i)\b(?:Try|Catch|Throw)\b', Keyword.Reserved),
-            (r'Throwable', Name.Exception),
-            # Builtins
-            (r'(?i)\b(?:Null|True|False)\b', Name.Builtin),
-            (r'(?i)\b(?:Self|Super)\b', Name.Builtin.Pseudo),
-            (r'\b(?:HOST|LANG|TARGET|CONFIG)\b', Name.Constant),
-            # Keywords
-            (r'(?i)^(Import)(\s+)(.*)(\n)',
-             bygroups(Keyword.Namespace, Text, Name.Namespace, Text)),
-            (r'(?i)^Strict\b.*\n', Keyword.Reserved),
-            (r'(?i)(Const|Local|Global|Field)(\s+)',
-             bygroups(Keyword.Declaration, Text), 'variables'),
-            (r'(?i)(New|Class|Interface|Extends|Implements)(\s+)',
-             bygroups(Keyword.Reserved, Text), 'classname'),
-            (r'(?i)(Function|Method)(\s+)',
-             bygroups(Keyword.Reserved, Text), 'funcname'),
-            (r'(?i)(?:End|Return|Public|Private|Extern|Property|'
-             r'Final|Abstract)\b', Keyword.Reserved),
-            # Flow Control stuff
-            (r'(?i)(?:If|Then|Else|ElseIf|EndIf|'
-             r'Select|Case|Default|'
-             r'While|Wend|'
-             r'Repeat|Until|Forever|'
-             r'For|To|Until|Step|EachIn|Next|'
-             r'Exit|Continue)\s+', Keyword.Reserved),
-            # not used yet
-            (r'(?i)\b(?:Module|Inline)\b', Keyword.Reserved),
-            # Array
-            (r'[\[\]]', Punctuation),
-            # Other
-            (r'<=|>=|<>|\*=|/=|\+=|-=|&=|~=|\|=|[-&*/^+=<>|~]', Operator),
-            (r'(?i)(?:Not|Mod|Shl|Shr|And|Or)', Operator.Word),
-            (r'[\(\){}!#,.:]', Punctuation),
-            # catch the rest
-            (r'%s\b' % name_constant, Name.Constant),
-            (r'%s\b' % name_function, Name.Function),
-            (r'%s\b' % name_variable, Name.Variable),
-        ],
-        'funcname': [
-            (r'(?i)%s\b' % name_function, Name.Function),
-            (r':', Punctuation, 'classname'),
-            (r'\s+', Text),
-            (r'\(', Punctuation, 'variables'),
-            (r'\)', Punctuation, '#pop')
-        ],
-        'classname': [
-            (r'%s\.' % name_module, Name.Namespace),
-            (r'%s\b' % keyword_type, Keyword.Type),
-            (r'%s\b' % name_class, Name.Class),
-            # array (of given size)
-            (r'(\[)(\s*)(\d*)(\s*)(\])',
-             bygroups(Punctuation, Text, Number.Integer, Text, Punctuation)),
-            # generics
-            (r'\s+(?!<)', Text, '#pop'),
-            (r'<', Punctuation, '#push'),
-            (r'>', Punctuation, '#pop'),
-            (r'\n', Text, '#pop'),
-            (r'', Text, '#pop')
-        ],
-        'variables': [
-            (r'%s\b' % name_constant, Name.Constant),
-            (r'%s\b' % name_variable, Name.Variable),
-            (r'%s' % keyword_type_special, Keyword.Type),
-            (r'\s+', Text),
-            (r':', Punctuation, 'classname'),
-            (r',', Punctuation, '#push'),
-            (r'', Text, '#pop')
-        ],
-        'string': [
-            (r'[^"~]+', String.Double),
-            (r'~q|~n|~r|~t|~z|~~', String.Escape),
-            (r'"', String.Double, '#pop'),
-        ],
-        'comment' : [
-            (r'(?i)^#rem.*?', Comment.Multiline, "#push"),
-            (r'(?i)^#end.*?', Comment.Multiline, "#pop"),
-            (r'\n', Comment.Multiline),
-            (r'.+', Comment.Multiline),
-        ],
-    }
-
-
-class CobolLexer(RegexLexer):
-    """
-    Lexer for OpenCOBOL code.
-
-    *New in Pygments 1.6.*
-    """
-    name = 'COBOL'
-    aliases = ['cobol']
-    filenames = ['*.cob', '*.COB', '*.cpy', '*.CPY']
-    mimetypes = ['text/x-cobol']
-    flags = re.IGNORECASE | re.MULTILINE
-
-    # Data Types: by PICTURE and USAGE
-    # Operators: **, *, +, -, /, <, >, <=, >=, =, <>
-    # Logical (?): NOT, AND, OR
-
-    # Reserved words:
-    # http://opencobol.add1tocobol.com/#reserved-words
-    # Intrinsics:
-    # http://opencobol.add1tocobol.com/#does-opencobol-implement-any-intrinsic-functions
-
-    tokens = {
-        'root': [
-            include('comment'),
-            include('strings'),
-            include('core'),
-            include('nums'),
-            (r'[a-z0-9]([_a-z0-9\-]*[a-z0-9]+)?', Name.Variable),
-    #       (r'[\s]+', Text),
-            (r'[ \t]+', Text),
-        ],
-        'comment': [
-            (r'(^.{6}[*/].*\n|^.{6}|\*>.*\n)', Comment),
-        ],
-        'core': [
-            # Figurative constants
-            (r'(^|(?<=[^0-9a-z_\-]))(ALL\s+)?'
-             r'((ZEROES)|(HIGH-VALUE|LOW-VALUE|QUOTE|SPACE|ZERO)(S)?)'
-             r'\s*($|(?=[^0-9a-z_\-]))',
-             Name.Constant),
-
-            # Reserved words STATEMENTS and other bolds
-            (r'(^|(?<=[^0-9a-z_\-]))'
-             r'(ACCEPT|ADD|ALLOCATE|CALL|CANCEL|CLOSE|COMPUTE|'
-             r'CONFIGURATION|CONTINUE|'
-             r'DATA|DELETE|DISPLAY|DIVIDE|DIVISION|ELSE|END|END-ACCEPT|'
-             r'END-ADD|END-CALL|END-COMPUTE|END-DELETE|END-DISPLAY|'
-             r'END-DIVIDE|END-EVALUATE|END-IF|END-MULTIPLY|END-OF-PAGE|'
-             r'END-PERFORM|END-READ|END-RETURN|END-REWRITE|END-SEARCH|'
-             r'END-START|END-STRING|END-SUBTRACT|END-UNSTRING|END-WRITE|'
-             r'ENVIRONMENT|EVALUATE|EXIT|FD|FILE|FILE-CONTROL|FOREVER|'
-             r'FREE|GENERATE|GO|GOBACK|'
-             r'IDENTIFICATION|IF|INITIALIZE|'
-             r'INITIATE|INPUT-OUTPUT|INSPECT|INVOKE|I-O-CONTROL|LINKAGE|'
-             r'LOCAL-STORAGE|MERGE|MOVE|MULTIPLY|OPEN|'
-             r'PERFORM|PROCEDURE|PROGRAM-ID|RAISE|READ|RELEASE|RESUME|'
-             r'RETURN|REWRITE|SCREEN|'
-             r'SD|SEARCH|SECTION|SET|SORT|START|STOP|STRING|SUBTRACT|'
-             r'SUPPRESS|TERMINATE|THEN|UNLOCK|UNSTRING|USE|VALIDATE|'
-             r'WORKING-STORAGE|WRITE)'
-             r'\s*($|(?=[^0-9a-z_\-]))', Keyword.Reserved),
-
-            # Reserved words
-            (r'(^|(?<=[^0-9a-z_\-]))'
-             r'(ACCESS|ADDRESS|ADVANCING|AFTER|ALL|'
-             r'ALPHABET|ALPHABETIC|ALPHABETIC-LOWER|ALPHABETIC-UPPER|'
-             r'ALPHANUMERIC|ALPHANUMERIC-EDITED|ALSO|ALTER|ALTERNATE'
-             r'ANY|ARE|AREA|AREAS|ARGUMENT-NUMBER|ARGUMENT-VALUE|AS|'
-             r'ASCENDING|ASSIGN|AT|AUTO|AUTO-SKIP|AUTOMATIC|AUTOTERMINATE|'
-             r'BACKGROUND-COLOR|BASED|BEEP|BEFORE|BELL|'
-             r'BLANK|'
-             r'BLINK|BLOCK|BOTTOM|BY|BYTE-LENGTH|CHAINING|'
-             r'CHARACTER|CHARACTERS|CLASS|CODE|CODE-SET|COL|COLLATING|'
-             r'COLS|COLUMN|COLUMNS|COMMA|COMMAND-LINE|COMMIT|COMMON|'
-             r'CONSTANT|CONTAINS|CONTENT|CONTROL|'
-             r'CONTROLS|CONVERTING|COPY|CORR|CORRESPONDING|COUNT|CRT|'
-             r'CURRENCY|CURSOR|CYCLE|DATE|DAY|DAY-OF-WEEK|DE|DEBUGGING|'
-             r'DECIMAL-POINT|DECLARATIVES|DEFAULT|DELIMITED|'
-             r'DELIMITER|DEPENDING|DESCENDING|DETAIL|DISK|'
-             r'DOWN|DUPLICATES|DYNAMIC|EBCDIC|'
-             r'ENTRY|ENVIRONMENT-NAME|ENVIRONMENT-VALUE|EOL|EOP|'
-             r'EOS|ERASE|ERROR|ESCAPE|EXCEPTION|'
-             r'EXCLUSIVE|EXTEND|EXTERNAL|'
-             r'FILE-ID|FILLER|FINAL|FIRST|FIXED|FLOAT-LONG|FLOAT-SHORT|'
-             r'FOOTING|FOR|FOREGROUND-COLOR|FORMAT|FROM|FULL|FUNCTION|'
-             r'FUNCTION-ID|GIVING|GLOBAL|GROUP|'
-             r'HEADING|HIGHLIGHT|I-O|ID|'
-             r'IGNORE|IGNORING|IN|INDEX|INDEXED|INDICATE|'
-             r'INITIAL|INITIALIZED|INPUT|'
-             r'INTO|INTRINSIC|INVALID|IS|JUST|JUSTIFIED|KEY|LABEL|'
-             r'LAST|LEADING|LEFT|LENGTH|LIMIT|LIMITS|LINAGE|'
-             r'LINAGE-COUNTER|LINE|LINES|LOCALE|LOCK|'
-             r'LOWLIGHT|MANUAL|MEMORY|MINUS|MODE|'
-             r'MULTIPLE|NATIONAL|NATIONAL-EDITED|NATIVE|'
-             r'NEGATIVE|NEXT|NO|NULL|NULLS|NUMBER|NUMBERS|NUMERIC|'
-             r'NUMERIC-EDITED|OBJECT-COMPUTER|OCCURS|OF|OFF|OMITTED|ON|ONLY|'
-             r'OPTIONAL|ORDER|ORGANIZATION|OTHER|OUTPUT|OVERFLOW|'
-             r'OVERLINE|PACKED-DECIMAL|PADDING|PAGE|PARAGRAPH|'
-             r'PLUS|POINTER|POSITION|POSITIVE|PRESENT|PREVIOUS|'
-             r'PRINTER|PRINTING|PROCEDURE-POINTER|PROCEDURES|'
-             r'PROCEED|PROGRAM|PROGRAM-POINTER|PROMPT|QUOTE|'
-             r'QUOTES|RANDOM|RD|RECORD|RECORDING|RECORDS|RECURSIVE|'
-             r'REDEFINES|REEL|REFERENCE|RELATIVE|REMAINDER|REMOVAL|'
-             r'RENAMES|REPLACING|REPORT|REPORTING|REPORTS|REPOSITORY|'
-             r'REQUIRED|RESERVE|RETURNING|REVERSE-VIDEO|REWIND|'
-             r'RIGHT|ROLLBACK|ROUNDED|RUN|SAME|SCROLL|'
-             r'SECURE|SEGMENT-LIMIT|SELECT|SENTENCE|SEPARATE|'
-             r'SEQUENCE|SEQUENTIAL|SHARING|SIGN|SIGNED|SIGNED-INT|'
-             r'SIGNED-LONG|SIGNED-SHORT|SIZE|SORT-MERGE|SOURCE|'
-             r'SOURCE-COMPUTER|SPECIAL-NAMES|STANDARD|'
-             r'STANDARD-1|STANDARD-2|STATUS|SUM|'
-             r'SYMBOLIC|SYNC|SYNCHRONIZED|TALLYING|TAPE|'
-             r'TEST|THROUGH|THRU|TIME|TIMES|TO|TOP|TRAILING|'
-             r'TRANSFORM|TYPE|UNDERLINE|UNIT|UNSIGNED|'
-             r'UNSIGNED-INT|UNSIGNED-LONG|UNSIGNED-SHORT|UNTIL|UP|'
-             r'UPDATE|UPON|USAGE|USING|VALUE|VALUES|VARYING|WAIT|WHEN|'
-             r'WITH|WORDS|YYYYDDD|YYYYMMDD)'
-             r'\s*($|(?=[^0-9a-z_\-]))', Keyword.Pseudo),
-
-            # inactive reserved words
-            (r'(^|(?<=[^0-9a-z_\-]))'
-             r'(ACTIVE-CLASS|ALIGNED|ANYCASE|ARITHMETIC|ATTRIBUTE|B-AND|'
-             r'B-NOT|B-OR|B-XOR|BIT|BOOLEAN|CD|CENTER|CF|CH|CHAIN|CLASS-ID|'
-             r'CLASSIFICATION|COMMUNICATION|CONDITION|DATA-POINTER|'
-             r'DESTINATION|DISABLE|EC|EGI|EMI|ENABLE|END-RECEIVE|'
-             r'ENTRY-CONVENTION|EO|ESI|EXCEPTION-OBJECT|EXPANDS|FACTORY|'
-             r'FLOAT-BINARY-16|FLOAT-BINARY-34|FLOAT-BINARY-7|'
-             r'FLOAT-DECIMAL-16|FLOAT-DECIMAL-34|FLOAT-EXTENDED|FORMAT|'
-             r'FUNCTION-POINTER|GET|GROUP-USAGE|IMPLEMENTS|INFINITY|'
-             r'INHERITS|INTERFACE|INTERFACE-ID|INVOKE|LC_ALL|LC_COLLATE|'
-             r'LC_CTYPE|LC_MESSAGES|LC_MONETARY|LC_NUMERIC|LC_TIME|'
-             r'LINE-COUNTER|MESSAGE|METHOD|METHOD-ID|NESTED|NONE|NORMAL|'
-             r'OBJECT|OBJECT-REFERENCE|OPTIONS|OVERRIDE|PAGE-COUNTER|PF|PH|'
-             r'PROPERTY|PROTOTYPE|PURGE|QUEUE|RAISE|RAISING|RECEIVE|'
-             r'RELATION|REPLACE|REPRESENTS-NOT-A-NUMBER|RESET|RESUME|RETRY|'
-             r'RF|RH|SECONDS|SEGMENT|SELF|SEND|SOURCES|STATEMENT|STEP|'
-             r'STRONG|SUB-QUEUE-1|SUB-QUEUE-2|SUB-QUEUE-3|SUPER|SYMBOL|'
-             r'SYSTEM-DEFAULT|TABLE|TERMINAL|TEXT|TYPEDEF|UCS-4|UNIVERSAL|'
-             r'USER-DEFAULT|UTF-16|UTF-8|VAL-STATUS|VALID|VALIDATE|'
-             r'VALIDATE-STATUS)\s*($|(?=[^0-9a-z_\-]))', Error),
-
-            # Data Types
-            (r'(^|(?<=[^0-9a-z_\-]))'
-             r'(PIC\s+.+?(?=(\s|\.\s))|PICTURE\s+.+?(?=(\s|\.\s))|'
-             r'(COMPUTATIONAL)(-[1-5X])?|(COMP)(-[1-5X])?|'
-             r'BINARY-C-LONG|'
-             r'BINARY-CHAR|BINARY-DOUBLE|BINARY-LONG|BINARY-SHORT|'
-             r'BINARY)\s*($|(?=[^0-9a-z_\-]))', Keyword.Type),
-
-            # Operators
-            (r'(\*\*|\*|\+|-|/|<=|>=|<|>|==|/=|=)', Operator),
-
-            # (r'(::)', Keyword.Declaration),
-
-            (r'([(),;:&%.])', Punctuation),
-
-            # Intrinsics
-            (r'(^|(?<=[^0-9a-z_\-]))(ABS|ACOS|ANNUITY|ASIN|ATAN|BYTE-LENGTH|'
-             r'CHAR|COMBINED-DATETIME|CONCATENATE|COS|CURRENT-DATE|'
-             r'DATE-OF-INTEGER|DATE-TO-YYYYMMDD|DAY-OF-INTEGER|DAY-TO-YYYYDDD|'
-             r'EXCEPTION-(?:FILE|LOCATION|STATEMENT|STATUS)|EXP10|EXP|E|'
-             r'FACTORIAL|FRACTION-PART|INTEGER-OF-(?:DATE|DAY|PART)|INTEGER|'
-             r'LENGTH|LOCALE-(?:DATE|TIME(?:-FROM-SECONDS)?)|LOG10|LOG|'
-             r'LOWER-CASE|MAX|MEAN|MEDIAN|MIDRANGE|MIN|MOD|NUMVAL(?:-C)?|'
-             r'ORD(?:-MAX|-MIN)?|PI|PRESENT-VALUE|RANDOM|RANGE|REM|REVERSE|'
-             r'SECONDS-FROM-FORMATTED-TIME|SECONDS-PAST-MIDNIGHT|SIGN|SIN|SQRT|'
-             r'STANDARD-DEVIATION|STORED-CHAR-LENGTH|SUBSTITUTE(?:-CASE)?|'
-             r'SUM|TAN|TEST-DATE-YYYYMMDD|TEST-DAY-YYYYDDD|TRIM|'
-             r'UPPER-CASE|VARIANCE|WHEN-COMPILED|YEAR-TO-YYYY)\s*'
-             r'($|(?=[^0-9a-z_\-]))', Name.Function),
-
-            # Booleans
-            (r'(^|(?<=[^0-9a-z_\-]))(true|false)\s*($|(?=[^0-9a-z_\-]))', Name.Builtin),
-            # Comparing Operators
-            (r'(^|(?<=[^0-9a-z_\-]))(equal|equals|ne|lt|le|gt|ge|'
-             r'greater|less|than|not|and|or)\s*($|(?=[^0-9a-z_\-]))', Operator.Word),
-        ],
-
-        # \"[^\"\n]*\"|\'[^\'\n]*\'
-        'strings': [
-            # apparently strings can be delimited by EOL if they are continued
-            # in the next line
-            (r'"[^"\n]*("|\n)', String.Double),
-            (r"'[^'\n]*('|\n)", String.Single),
-        ],
-
-        'nums': [
-            (r'\d+(\s*|\.$|$)', Number.Integer),
-            (r'[+-]?\d*\.\d+([eE][-+]?\d+)?', Number.Float),
-            (r'[+-]?\d+\.\d*([eE][-+]?\d+)?', Number.Float),
-        ],
-    }
-
-
-class CobolFreeformatLexer(CobolLexer):
-    """
-    Lexer for Free format OpenCOBOL code.
-
-    *New in Pygments 1.6.*
-    """
-    name = 'COBOLFree'
-    aliases = ['cobolfree']
-    filenames = ['*.cbl', '*.CBL']
-    mimetypes = []
-    flags = re.IGNORECASE | re.MULTILINE
-
-    tokens = {
-        'comment': [
-            (r'(\*>.*\n|^\w*\*.*$)', Comment),
-        ],
-    }
-
-
-class LogosLexer(ObjectiveCppLexer):
-    """
-    For Logos + Objective-C source code with preprocessor directives.
-
-    *New in Pygments 1.6.*
-    """
-
-    name = 'Logos'
-    aliases = ['logos']
-    filenames = ['*.x', '*.xi', '*.xm', '*.xmi']
-    mimetypes = ['text/x-logos']
-    priority = 0.25
-
-    tokens = {
-        'statements': [
-            (r'(%orig|%log)\b', Keyword),
-            (r'(%c)\b(\()(\s*)([a-zA-Z$_][a-zA-Z0-9$_]*)(\s*)(\))',
-             bygroups(Keyword, Punctuation, Text, Name.Class, Text, Punctuation)),
-            (r'(%init)\b(\()',
-             bygroups(Keyword, Punctuation), 'logos_init_directive'),
-            (r'(%init)(?=\s*;)', bygroups(Keyword)),
-            (r'(%hook|%group)(\s+)([a-zA-Z$_][a-zA-Z0-9$_]+)',
-             bygroups(Keyword, Text, Name.Class), '#pop'),
-            (r'(%subclass)(\s+)', bygroups(Keyword, Text),
-            ('#pop', 'logos_classname')),
-            inherit,
-        ],
-        'logos_init_directive' : [
-            ('\s+', Text),
-            (',', Punctuation, ('logos_init_directive', '#pop')),
-            ('([a-zA-Z$_][a-zA-Z0-9$_]*)(\s*)(=)(\s*)([^);]*)',
-             bygroups(Name.Class, Text, Punctuation, Text, Text)),
-            ('([a-zA-Z$_][a-zA-Z0-9$_]*)', Name.Class),
-            ('\)', Punctuation, '#pop'),
-        ],
-        'logos_classname' : [
-            ('([a-zA-Z$_][a-zA-Z0-9$_]*)(\s*:\s*)([a-zA-Z$_][a-zA-Z0-9$_]*)?',
-             bygroups(Name.Class, Text, Name.Class), '#pop'),
-            ('([a-zA-Z$_][a-zA-Z0-9$_]*)', Name.Class, '#pop')
-        ],
-        'root': [
-            (r'(%subclass)(\s+)', bygroups(Keyword, Text),
-             'logos_classname'),
-            (r'(%hook|%group)(\s+)([a-zA-Z$_][a-zA-Z0-9$_]+)',
-             bygroups(Keyword, Text, Name.Class)),
-            (r'(%config)(\s*\(\s*)(\w+)(\s*=\s*)(.*?)(\s*\)\s*)',
-             bygroups(Keyword, Text, Name.Variable, Text, String, Text)),
-            (r'(%ctor)(\s*)({)', bygroups(Keyword, Text, Punctuation),
-             'function'),
-            (r'(%new)(\s*)(\()(\s*.*?\s*)(\))',
-             bygroups(Keyword, Text, Keyword, String, Keyword)),
-            (r'(\s*)(%end)(\s*)', bygroups(Text, Keyword, Text)),
-            inherit,
-        ],
-    }
-
-    _logos_keywords = re.compile(r'%(?:hook|ctor|init|c\()')
-
-    def analyse_text(text):
-        if LogosLexer._logos_keywords.search(text):
-            return 1.0
-        return 0
-=======
 from pygments.lexers.c_cpp import CLexer, CppLexer
 from pygments.lexers.d import DLexer
 from pygments.lexers.objective import ObjectiveCLexer, \
@@ -3773,5 +30,4 @@
 from pygments.lexers.felix import FelixLexer
 from pygments.lexers.nimrod import NimrodLexer
 
-__all__ = []
->>>>>>> de1be937
+__all__ = []