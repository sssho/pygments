--- conflicted
+++ resolved
@@ -23,18 +23,12 @@
 from pygments.lexers.functional import OcamlLexer
 from pygments.lexers.jvm import JavaLexer, ScalaLexer
 
-<<<<<<< HEAD
-__all__ = ['CLexer', 'CppLexer', 'DLexer', 'DelphiLexer', 'ECLexer', 'DylanLexer',
-           'ObjectiveCLexer', 'ObjectiveCppLexer', 'FortranLexer', 'GLShaderLexer',
-           'PrologLexer', 'CythonLexer', 'ValaLexer', 'OocLexer', 'GoLexer',
-           'FelixLexer', 'AdaLexer', 'Modula2Lexer', 'BlitzMaxLexer', 'BlitzBasicLexer',
-=======
-__all__ = ['CLexer', 'CppLexer', 'DLexer', 'DelphiLexer', 'ECLexer', 'NesCLexer',
-           'DylanLexer', 'ObjectiveCLexer', 'ObjectiveCppLexer', 'FortranLexer',
-           'GLShaderLexer', 'PrologLexer', 'CythonLexer', 'ValaLexer', 'OocLexer',
-           'GoLexer', 'FelixLexer', 'AdaLexer', 'Modula2Lexer', 'BlitzMaxLexer',
->>>>>>> 1ea229e2
-           'NimrodLexer', 'FantomLexer', 'RustLexer', 'CudaLexer', 'MonkeyLexer',
+__all__ = ['CLexer', 'CppLexer', 'DLexer', 'DelphiLexer', 'ECLexer',
+           'NesCLexer', 'DylanLexer', 'ObjectiveCLexer', 'ObjectiveCppLexer',
+           'FortranLexer', 'GLShaderLexer', 'PrologLexer', 'CythonLexer',
+           'ValaLexer', 'OocLexer', 'GoLexer', 'FelixLexer', 'AdaLexer',
+           'Modula2Lexer', 'BlitzMaxLexer', 'BlitzBasicLexer', 'NimrodLexer',
+           'FantomLexer', 'RustLexer', 'CudaLexer', 'MonkeyLexer',
            'DylanLidLexer', 'DylanConsoleLexer', 'CobolLexer',
            'CobolFreeformatLexer', 'LogosLexer', 'ClayLexer']
 
