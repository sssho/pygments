# -*- coding: utf-8 -*-
"""
    pygments.lexers.asm
    ~~~~~~~~~~~~~~~~~~~

    Lexers for assembly languages.

    :copyright: Copyright 2006-2015 by the Pygments team, see AUTHORS.
    :license: BSD, see LICENSE for details.
"""

import re

from pygments.lexer import RegexLexer, include, bygroups, using, words, \
    DelegatingLexer
from pygments.lexers.c_cpp import CppLexer, CLexer
from pygments.lexers.d import DLexer
from pygments.token import Text, Name, Number, String, Comment, Punctuation, \
    Other, Keyword, Operator

__all__ = ['GasLexer', 'ObjdumpLexer', 'DObjdumpLexer', 'CppObjdumpLexer',
<<<<<<< HEAD
           'CObjdumpLexer', 'LlvmLexer', 'NasmLexer', 'NasmObjdumpLexer',
           'TasmLexer', 'Ca65Lexer']
=======
           'CObjdumpLexer', 'HsailLexer', 'LlvmLexer', 'NasmLexer',
           'NasmObjdumpLexer', 'Ca65Lexer']
>>>>>>> 06b587c3


class GasLexer(RegexLexer):
    """
    For Gas (AT&T) assembly code.
    """
    name = 'GAS'
    aliases = ['gas', 'asm']
    filenames = ['*.s', '*.S']
    mimetypes = ['text/x-gas']

    #: optional Comment or Whitespace
    string = r'"(\\"|[^"])*"'
    char = r'[\w$.@-]'
    identifier = r'(?:[a-zA-Z$_]' + char + '*|\.' + char + '+)'
    number = r'(?:0[xX][a-zA-Z0-9]+|\d+)'

    tokens = {
        'root': [
            include('whitespace'),
            (identifier + ':', Name.Label),
            (r'\.' + identifier, Name.Attribute, 'directive-args'),
            (r'lock|rep(n?z)?|data\d+', Name.Attribute),
            (identifier, Name.Function, 'instruction-args'),
            (r'[\r\n]+', Text)
        ],
        'directive-args': [
            (identifier, Name.Constant),
            (string, String),
            ('@' + identifier, Name.Attribute),
            (number, Number.Integer),
            (r'[\r\n]+', Text, '#pop'),

            (r'#.*?$', Comment, '#pop'),

            include('punctuation'),
            include('whitespace')
        ],
        'instruction-args': [
            # For objdump-disassembled code, shouldn't occur in
            # actual assembler input
            ('([a-z0-9]+)( )(<)('+identifier+')(>)',
                bygroups(Number.Hex, Text, Punctuation, Name.Constant,
                         Punctuation)),
            ('([a-z0-9]+)( )(<)('+identifier+')([-+])('+number+')(>)',
                bygroups(Number.Hex, Text, Punctuation, Name.Constant,
                         Punctuation, Number.Integer, Punctuation)),

            # Address constants
            (identifier, Name.Constant),
            (number, Number.Integer),
            # Registers
            ('%' + identifier, Name.Variable),
            # Numeric constants
            ('$'+number, Number.Integer),
            (r"$'(.|\\')'", String.Char),
            (r'[\r\n]+', Text, '#pop'),
            (r'#.*?$', Comment, '#pop'),
            include('punctuation'),
            include('whitespace')
        ],
        'whitespace': [
            (r'\n', Text),
            (r'\s+', Text),
            (r'#.*?\n', Comment)
        ],
        'punctuation': [
            (r'[-*,.()\[\]!:]+', Punctuation)
        ]
    }

    def analyse_text(text):
        if re.match(r'^\.(text|data|section)', text, re.M):
            return True
        elif re.match(r'^\.\w+', text, re.M):
            return 0.1


def _objdump_lexer_tokens(asm_lexer):
    """
    Common objdump lexer tokens to wrap an ASM lexer.
    """
    hex_re = r'[0-9A-Za-z]'
    return {
        'root': [
            # File name & format:
            ('(.*?)(:)( +file format )(.*?)$',
                bygroups(Name.Label, Punctuation, Text, String)),
            # Section header
            ('(Disassembly of section )(.*?)(:)$',
                bygroups(Text, Name.Label, Punctuation)),
            # Function labels
            # (With offset)
            ('('+hex_re+'+)( )(<)(.*?)([-+])(0[xX][A-Za-z0-9]+)(>:)$',
                bygroups(Number.Hex, Text, Punctuation, Name.Function,
                         Punctuation, Number.Hex, Punctuation)),
            # (Without offset)
            ('('+hex_re+'+)( )(<)(.*?)(>:)$',
                bygroups(Number.Hex, Text, Punctuation, Name.Function,
                         Punctuation)),
            # Code line with disassembled instructions
            ('( *)('+hex_re+r'+:)(\t)((?:'+hex_re+hex_re+' )+)( *\t)([a-zA-Z].*?)$',
                bygroups(Text, Name.Label, Text, Number.Hex, Text,
                         using(asm_lexer))),
            # Code line with ascii
            ('( *)('+hex_re+r'+:)(\t)((?:'+hex_re+hex_re+' )+)( *)(.*?)$',
                bygroups(Text, Name.Label, Text, Number.Hex, Text, String)),
            # Continued code line, only raw opcodes without disassembled
            # instruction
            ('( *)('+hex_re+r'+:)(\t)((?:'+hex_re+hex_re+' )+)$',
                bygroups(Text, Name.Label, Text, Number.Hex)),
            # Skipped a few bytes
            (r'\t\.\.\.$', Text),
            # Relocation line
            # (With offset)
            (r'(\t\t\t)('+hex_re+r'+:)( )([^\t]+)(\t)(.*?)([-+])(0x'+hex_re+'+)$',
                bygroups(Text, Name.Label, Text, Name.Property, Text,
                         Name.Constant, Punctuation, Number.Hex)),
            # (Without offset)
            (r'(\t\t\t)('+hex_re+r'+:)( )([^\t]+)(\t)(.*?)$',
                bygroups(Text, Name.Label, Text, Name.Property, Text,
                         Name.Constant)),
            (r'[^\n]+\n', Other)
        ]
    }


class ObjdumpLexer(RegexLexer):
    """
    For the output of 'objdump -dr'
    """
    name = 'objdump'
    aliases = ['objdump']
    filenames = ['*.objdump']
    mimetypes = ['text/x-objdump']

    tokens = _objdump_lexer_tokens(GasLexer)


class DObjdumpLexer(DelegatingLexer):
    """
    For the output of 'objdump -Sr on compiled D files'
    """
    name = 'd-objdump'
    aliases = ['d-objdump']
    filenames = ['*.d-objdump']
    mimetypes = ['text/x-d-objdump']

    def __init__(self, **options):
        super(DObjdumpLexer, self).__init__(DLexer, ObjdumpLexer, **options)


class CppObjdumpLexer(DelegatingLexer):
    """
    For the output of 'objdump -Sr on compiled C++ files'
    """
    name = 'cpp-objdump'
    aliases = ['cpp-objdump', 'c++-objdumb', 'cxx-objdump']
    filenames = ['*.cpp-objdump', '*.c++-objdump', '*.cxx-objdump']
    mimetypes = ['text/x-cpp-objdump']

    def __init__(self, **options):
        super(CppObjdumpLexer, self).__init__(CppLexer, ObjdumpLexer, **options)


class CObjdumpLexer(DelegatingLexer):
    """
    For the output of 'objdump -Sr on compiled C files'
    """
    name = 'c-objdump'
    aliases = ['c-objdump']
    filenames = ['*.c-objdump']
    mimetypes = ['text/x-c-objdump']

    def __init__(self, **options):
        super(CObjdumpLexer, self).__init__(CLexer, ObjdumpLexer, **options)


class HsailLexer(RegexLexer):
    """
    For HSAIL assembly code.

    .. versionadded:: 2.2
    """
    name = 'HSAIL'
    aliases = ['hsail', 'hsa']
    filenames = ['*.hsail']
    mimetypes = ['text/x-hsail']

    string = r'"[^"]*?"'
    identifier = r'[a-zA-Z_][\w.]*'
    # Registers
    register_number = r'[0-9]+'
    register = r'(\$(c|s|d|q)' + register_number + ')'
    # Qualifiers
    alignQual = r'(align\(\d+\))'
    widthQual = r'(width\((\d+|all)\))'
    allocQual = r'(alloc\(agent\))'
    # Instruction Modifiers
    roundingMod = (r'((_ftz)?(_up|_down|_zero|_near))')
    datatypeMod = (r'_('
                   # packedTypes
                   r'u8x4|s8x4|u16x2|s16x2|u8x8|s8x8|u16x4|s16x4|u32x2|s32x2|'
                   r'u8x16|s8x16|u16x8|s16x8|u32x4|s32x4|u64x2|s64x2|'
                   r'f16x2|f16x4|f16x8|f32x2|f32x4|f64x2|'
                   # baseTypes
                   r'u8|s8|u16|s16|u32|s32|u64|s64|'
                   r'b128|b8|b16|b32|b64|b1|'
                   r'f16|f32|f64|'
                   # opaqueType
                   r'roimg|woimg|rwimg|samp|sig32|sig64)')

    # Numeric Constant
    float = r'((\d+\.)|(\d*\.\d+))[eE][+-]?\d+'
    hexfloat = r'0[xX](([0-9a-fA-F]+\.[0-9a-fA-F]*)|([0-9a-fA-F]*\.[0-9a-fA-F]+))[pP][+-]?\d+'
    ieeefloat = r'0((h|H)[0-9a-fA-F]{4}|(f|F)[0-9a-fA-F]{8}|(d|D)[0-9a-fA-F]{16})'

    tokens = {
        'root': [
            include('whitespace'),
            include('comments'),

            (string, String),

            (r'@' + identifier + ':?', Name.Label),

            (register, Name.Variable.Anonymous),

            include('keyword'),

            (r'&' + identifier, Name.Variable.Global),
            (r'%' + identifier, Name.Variable),

            (hexfloat, Number.Hex),
            (r'0[xX][a-fA-F0-9]+', Number.Hex),
            (ieeefloat, Number.Float),
            (float, Number.Float),
            ('\d+', Number.Integer),

            (r'[=<>{}\[\]()*.,:;!]|x\b', Punctuation)
        ],
        'whitespace': [
            (r'(\n|\s)+', Text),
        ],
        'comments': [
            (r'/\*.*?\*/', Comment.Multiline),
            (r'//.*?\n', Comment.Singleline),
        ],
        'keyword': [
            # Types
            (r'kernarg' + datatypeMod, Keyword.Type),

            # Regular keywords
            (r'\$(full|base|small|large|default|zero|near)', Keyword),
            (words((
                'module', 'extension', 'pragma', 'prog', 'indirect', 'signature',
                'decl', 'kernel', 'function', 'enablebreakexceptions',
                'enabledetectexceptions', 'maxdynamicgroupsize', 'maxflatgridsize',
                'maxflatworkgroupsize', 'requireddim', 'requiredgridsize',
                'requiredworkgroupsize', 'requirenopartialworkgroups'),
                   suffix=r'\b'), Keyword),

            # instructions
            (roundingMod, Keyword),
            (datatypeMod, Keyword),
            (r'_(' + alignQual + '|' + widthQual + ')', Keyword),
            (r'_kernarg', Keyword),
            (r'(nop|imagefence)\b', Keyword),
            (words((
                'cleardetectexcept', 'clock', 'cuid', 'debugtrap', 'dim',
                'getdetectexcept', 'groupbaseptr', 'kernargbaseptr', 'laneid',
                'maxcuid', 'maxwaveid', 'packetid', 'setdetectexcept', 'waveid',
                'workitemflatabsid', 'workitemflatid', 'nullptr', 'abs', 'bitrev',
                'currentworkgroupsize', 'currentworkitemflatid', 'fract', 'ncos',
                'neg', 'nexp2', 'nlog2', 'nrcp', 'nrsqrt', 'nsin', 'nsqrt',
                'gridgroups', 'gridsize', 'not', 'sqrt', 'workgroupid',
                'workgroupsize', 'workitemabsid', 'workitemid', 'ceil', 'floor',
                'rint', 'trunc', 'add', 'bitmask', 'borrow', 'carry', 'copysign',
                'div', 'rem', 'sub', 'shl', 'shr', 'and', 'or', 'xor', 'unpackhi',
                'unpacklo', 'max', 'min', 'fma', 'mad', 'bitextract', 'bitselect',
                'shuffle', 'cmov', 'bitalign', 'bytealign', 'lerp', 'nfma', 'mul',
                'mulhi', 'mul24hi', 'mul24', 'mad24', 'mad24hi', 'bitinsert',
                'combine', 'expand', 'lda', 'mov', 'pack', 'unpack', 'packcvt',
                'unpackcvt', 'sad', 'sementp', 'ftos', 'stof', 'cmp', 'ld', 'st',
                '_eq', '_ne', '_lt', '_le', '_gt', '_ge', '_equ', '_neu', '_ltu',
                '_leu', '_gtu', '_geu', '_num', '_nan', '_seq', '_sne', '_slt',
                '_sle', '_sgt', '_sge', '_snum', '_snan', '_sequ', '_sneu', '_sltu',
                '_sleu', '_sgtu', '_sgeu', 'atomic', '_ld', '_st', '_cas', '_add',
                '_and', '_exch', '_max', '_min', '_or', '_sub', '_wrapdec',
                '_wrapinc', '_xor', 'ret', 'cvt', '_readonly', '_kernarg', '_global',
                'br', 'cbr', 'sbr', '_scacq', '_screl', '_scar', '_rlx', '_wave',
                '_wg', '_agent', '_system', 'ldimage', 'stimage', '_v2', '_v3', '_v4',
                '_1d', '_2d', '_3d', '_1da', '_2da', '_1db', '_2ddepth', '_2dadepth',
                '_width', '_height', '_depth', '_array', '_channelorder',
                '_channeltype', 'querysampler', '_coord', '_filter', '_addressing',
                'barrier', 'wavebarrier', 'initfbar', 'joinfbar', 'waitfbar',
                'arrivefbar', 'leavefbar', 'releasefbar', 'ldf', 'activelaneid',
                'activelanecount', 'activelanemask', 'activelanepermute', 'call',
                'scall', 'icall', 'alloca', 'packetcompletionsig',
                'addqueuewriteindex', 'casqueuewriteindex', 'ldqueuereadindex',
                'stqueuereadindex', 'readonly', 'global', 'private', 'group',
                'spill', 'arg', '_upi', '_downi', '_zeroi', '_neari', '_upi_sat',
                '_downi_sat', '_zeroi_sat', '_neari_sat', '_supi', '_sdowni',
                '_szeroi', '_sneari', '_supi_sat', '_sdowni_sat', '_szeroi_sat',
                '_sneari_sat', '_pp', '_ps', '_sp', '_ss', '_s', '_p', '_pp_sat',
                '_ps_sat', '_sp_sat', '_ss_sat', '_s_sat', '_p_sat')), Keyword),

            # Integer types
            (r'i[1-9]\d*', Keyword)
        ]
    }


class LlvmLexer(RegexLexer):
    """
    For LLVM assembly code.
    """
    name = 'LLVM'
    aliases = ['llvm']
    filenames = ['*.ll']
    mimetypes = ['text/x-llvm']

    #: optional Comment or Whitespace
    string = r'"[^"]*?"'
    identifier = r'([-a-zA-Z$._][\w\-$.]*|' + string + ')'

    tokens = {
        'root': [
            include('whitespace'),

            # Before keywords, because keywords are valid label names :(...
            (identifier + '\s*:', Name.Label),

            include('keyword'),

            (r'%' + identifier, Name.Variable),
            (r'@' + identifier, Name.Variable.Global),
            (r'%\d+', Name.Variable.Anonymous),
            (r'@\d+', Name.Variable.Global),
            (r'#\d+', Name.Variable.Global),
            (r'!' + identifier, Name.Variable),
            (r'!\d+', Name.Variable.Anonymous),
            (r'c?' + string, String),

            (r'0[xX][a-fA-F0-9]+', Number),
            (r'-?\d+(?:[.]\d+)?(?:[eE][-+]?\d+(?:[.]\d+)?)?', Number),

            (r'[=<>{}\[\]()*.,!]|x\b', Punctuation)
        ],
        'whitespace': [
            (r'(\n|\s)+', Text),
            (r';.*?\n', Comment)
        ],
        'keyword': [
            # Regular keywords
            (words((
                'begin', 'end', 'true', 'false', 'declare', 'define', 'global',
                'constant', 'private', 'linker_private', 'internal',
                'available_externally', 'linkonce', 'linkonce_odr', 'weak',
                'weak_odr', 'appending', 'dllimport', 'dllexport', 'common',
                'default', 'hidden', 'protected', 'extern_weak', 'external',
                'thread_local', 'zeroinitializer', 'undef', 'null', 'to', 'tail',
                'target', 'triple', 'datalayout', 'volatile', 'nuw', 'nsw', 'nnan',
                'ninf', 'nsz', 'arcp', 'fast', 'exact', 'inbounds', 'align',
                'addrspace', 'section', 'alias', 'module', 'asm', 'sideeffect',
                'gc', 'dbg', 'linker_private_weak', 'attributes', 'blockaddress',
                'initialexec', 'localdynamic', 'localexec', 'prefix', 'unnamed_addr',
                'ccc', 'fastcc', 'coldcc', 'x86_stdcallcc', 'x86_fastcallcc',
                'arm_apcscc', 'arm_aapcscc', 'arm_aapcs_vfpcc', 'ptx_device',
                'ptx_kernel', 'intel_ocl_bicc', 'msp430_intrcc', 'spir_func',
                'spir_kernel', 'x86_64_sysvcc', 'x86_64_win64cc', 'x86_thiscallcc',
                'cc', 'c', 'signext', 'zeroext', 'inreg', 'sret', 'nounwind',
                'noreturn', 'noalias', 'nocapture', 'byval', 'nest', 'readnone',
                'readonly', 'inlinehint', 'noinline', 'alwaysinline', 'optsize', 'ssp',
                'sspreq', 'noredzone', 'noimplicitfloat', 'naked', 'builtin', 'cold',
                'nobuiltin', 'noduplicate', 'nonlazybind', 'optnone', 'returns_twice',
                'sanitize_address', 'sanitize_memory', 'sanitize_thread', 'sspstrong',
                'uwtable', 'returned', 'type', 'opaque', 'eq', 'ne', 'slt', 'sgt',
                'sle', 'sge', 'ult', 'ugt', 'ule', 'uge', 'oeq', 'one', 'olt', 'ogt',
                'ole', 'oge', 'ord', 'uno', 'ueq', 'une', 'x', 'acq_rel', 'acquire',
                'alignstack', 'atomic', 'catch', 'cleanup', 'filter', 'inteldialect',
                'max', 'min', 'monotonic', 'nand', 'personality', 'release', 'seq_cst',
                'singlethread', 'umax', 'umin', 'unordered', 'xchg', 'add', 'fadd',
                'sub', 'fsub', 'mul', 'fmul', 'udiv', 'sdiv', 'fdiv', 'urem', 'srem',
                'frem', 'shl', 'lshr', 'ashr', 'and', 'or', 'xor', 'icmp', 'fcmp',
                'phi', 'call', 'trunc', 'zext', 'sext', 'fptrunc', 'fpext', 'uitofp',
                'sitofp', 'fptoui', 'fptosi', 'inttoptr', 'ptrtoint', 'bitcast',
                'addrspacecast', 'select', 'va_arg', 'ret', 'br', 'switch', 'invoke',
                'unwind', 'unreachable', 'indirectbr', 'landingpad', 'resume',
                'malloc', 'alloca', 'free', 'load', 'store', 'getelementptr',
                'extractelement', 'insertelement', 'shufflevector', 'getresult',
                'extractvalue', 'insertvalue', 'atomicrmw', 'cmpxchg', 'fence'),
                   suffix=r'\b'), Keyword),

            # Types
            (words(('void', 'half', 'float', 'double', 'x86_fp80', 'fp128',
                    'ppc_fp128', 'label', 'metadata')), Keyword.Type),

            # Integer types
            (r'i[1-9]\d*', Keyword)
        ]
    }

class NasmLexer(RegexLexer):
    """
    For Nasm (Intel) assembly code.
    """
    name = 'NASM'
    aliases = ['nasm']
    filenames = ['*.asm', '*.ASM']
    mimetypes = ['text/x-nasm']

    identifier = r'[a-z$._?][\w$.?#@~]*'
    hexn = r'(?:0x[0-9a-f]+|$0[0-9a-f]*|[0-9]+[0-9a-f]*h)'
    octn = r'[0-7]+q'
    binn = r'[01]+b'
    decn = r'[0-9]+'
    floatn = decn + r'\.e?' + decn
    string = r'"(\\"|[^"\n])*"|' + r"'(\\'|[^'\n])*'|" + r"`(\\`|[^`\n])*`"
    declkw = r'(?:res|d)[bwdqt]|times'
    register = (r'r[0-9][0-5]?[bwd]|'
                r'[a-d][lh]|[er]?[a-d]x|[er]?[sb]p|[er]?[sd]i|[c-gs]s|st[0-7]|'
                r'mm[0-7]|cr[0-4]|dr[0-367]|tr[3-7]')
    wordop = r'seg|wrt|strict'
    type = r'byte|[dq]?word'
    directives = (r'BITS|USE16|USE32|SECTION|SEGMENT|ABSOLUTE|EXTERN|GLOBAL|'
                  r'ORG|ALIGN|STRUC|ENDSTRUC|COMMON|CPU|GROUP|UPPERCASE|IMPORT|'
                  r'EXPORT|LIBRARY|MODULE')

    flags = re.IGNORECASE | re.MULTILINE
    tokens = {
        'root': [
            (r'^\s*%', Comment.Preproc, 'preproc'),
            include('whitespace'),
            (identifier + ':', Name.Label),
            (r'(%s)(\s+)(equ)' % identifier,
                bygroups(Name.Constant, Keyword.Declaration, Keyword.Declaration),
                'instruction-args'),
            (directives, Keyword, 'instruction-args'),
            (declkw, Keyword.Declaration, 'instruction-args'),
            (identifier, Name.Function, 'instruction-args'),
            (r'[\r\n]+', Text)
        ],
        'instruction-args': [
            (string, String),
            (hexn, Number.Hex),
            (octn, Number.Oct),
            (binn, Number.Bin),
            (floatn, Number.Float),
            (decn, Number.Integer),
            include('punctuation'),
            (register, Name.Builtin),
            (identifier, Name.Variable),
            (r'[\r\n]+', Text, '#pop'),
            include('whitespace')
        ],
        'preproc': [
            (r'[^;\n]+', Comment.Preproc),
            (r';.*?\n', Comment.Single, '#pop'),
            (r'\n', Comment.Preproc, '#pop'),
        ],
        'whitespace': [
            (r'\n', Text),
            (r'[ \t]+', Text),
            (r';.*', Comment.Single)
        ],
        'punctuation': [
            (r'[,():\[\]]+', Punctuation),
            (r'[&|^<>+*/%~-]+', Operator),
            (r'[$]+', Keyword.Constant),
            (wordop, Operator.Word),
            (type, Keyword.Type)
        ],
    }


class NasmObjdumpLexer(ObjdumpLexer):
    """
    For the output of 'objdump -d -M intel'.

    .. versionadded:: 2.0
    """
    name = 'objdump-nasm'
    aliases = ['objdump-nasm']
    filenames = ['*.objdump-intel']
    mimetypes = ['text/x-nasm-objdump']

    tokens = _objdump_lexer_tokens(NasmLexer)


class TasmLexer(RegexLexer):
    """
    For Tasm (Turbo Assembler) assembly code.
    """
    name = 'TASM'
    aliases = ['tasm']
    filenames = ['*.asm', '*.ASM', '*.tasm']
    mimetypes = ['text/x-tasm']

    identifier = r'[@a-z$._?][\w$.?#@~]*'
    hexn = r'(?:0x[0-9a-f]+|$0[0-9a-f]*|[0-9]+[0-9a-f]*h)'
    octn = r'[0-7]+q'
    binn = r'[01]+b'
    decn = r'[0-9]+'
    floatn = decn + r'\.e?' + decn
    string = r'"(\\"|[^"\n])*"|' + r"'(\\'|[^'\n])*'|" + r"`(\\`|[^`\n])*`"
    declkw = r'(?:res|d)[bwdqt]|times'
    register = (r'r[0-9][0-5]?[bwd]|'
                r'[a-d][lh]|[er]?[a-d]x|[er]?[sb]p|[er]?[sd]i|[c-gs]s|st[0-7]|'
                r'mm[0-7]|cr[0-4]|dr[0-367]|tr[3-7]')
    wordop = r'seg|wrt|strict'
    type = r'byte|[dq]?word'
    directives = (r'BITS|USE16|USE32|SECTION|SEGMENT|ABSOLUTE|EXTERN|GLOBAL|'
                  r'ORG|ALIGN|STRUC|ENDSTRUC|ENDS|COMMON|CPU|GROUP|UPPERCASE|INCLUDE|'
                  r'EXPORT|LIBRARY|MODULE|PROC|ENDP|USES|ARG|DATASEG|UDATASEG|END|IDEAL|'
                  r'P386|MODEL|ASSUME|CODESEG|SIZE')
    # T[A-Z][a-z] is more of a convention. Lexer should filter out STRUC definitions
    # and then 'add' them to datatype somehow.
    datatype = (r'db|dd|dw|T[A-Z][a-z]+')

    flags = re.IGNORECASE | re.MULTILINE
    tokens = {
        'root': [
            (r'^\s*%', Comment.Preproc, 'preproc'),
            include('whitespace'),
            (identifier + ':', Name.Label),
            (directives, Keyword, 'instruction-args'),
            (r'(%s)(\s+)(%s)' % (identifier, datatype),
                bygroups(Name.Constant, Keyword.Declaration, Keyword.Declaration),
                'instruction-args'),
            (declkw, Keyword.Declaration, 'instruction-args'),
            (identifier, Name.Function, 'instruction-args'),
            (r'[\r\n]+', Text)
        ],
        'instruction-args': [
            (string, String),
            (hexn, Number.Hex),
            (octn, Number.Oct),
            (binn, Number.Bin),
            (floatn, Number.Float),
            (decn, Number.Integer),
            include('punctuation'),
            (register, Name.Builtin),
            (identifier, Name.Variable),
            # Do not match newline when it's preceeded by a backslash
            (r'(\\\s*)(;.*)([\r\n])', bygroups(Text, Comment.Single, Text)),
            (r'[\r\n]+', Text, '#pop'),
            include('whitespace')
        ],
        'preproc': [
            (r'[^;\n]+', Comment.Preproc),
            (r';.*?\n', Comment.Single, '#pop'),
            (r'\n', Comment.Preproc, '#pop'),
        ],
        'whitespace': [
            (r'[\n\r]', Text),
            (r'\\[\n\r]', Text),
            (r'[ \t]+', Text),
            (r';.*', Comment.Single)
        ],
        'punctuation': [
            (r'[,():\[\]]+', Punctuation),
            (r'[&|^<>+*=/%~-]+', Operator),
            (r'[$]+', Keyword.Constant),
            (wordop, Operator.Word),
            (type, Keyword.Type)
        ],
    }


class Ca65Lexer(RegexLexer):
    """
    For ca65 assembler sources.

    .. versionadded:: 1.6
    """
    name = 'ca65 assembler'
    aliases = ['ca65']
    filenames = ['*.s']

    flags = re.IGNORECASE

    tokens = {
        'root': [
            (r';.*', Comment.Single),
            (r'\s+', Text),
            (r'[a-z_.@$][\w.@$]*:', Name.Label),
            (r'((ld|st)[axy]|(in|de)[cxy]|asl|lsr|ro[lr]|adc|sbc|cmp|cp[xy]'
             r'|cl[cvdi]|se[cdi]|jmp|jsr|bne|beq|bpl|bmi|bvc|bvs|bcc|bcs'
             r'|p[lh][ap]|rt[is]|brk|nop|ta[xy]|t[xy]a|txs|tsx|and|ora|eor'
             r'|bit)\b', Keyword),
            (r'\.\w+', Keyword.Pseudo),
            (r'[-+~*/^&|!<>=]', Operator),
            (r'"[^"\n]*.', String),
            (r"'[^'\n]*.", String.Char),
            (r'\$[0-9a-f]+|[0-9a-f]+h\b', Number.Hex),
            (r'\d+', Number.Integer),
            (r'%[01]+', Number.Bin),
            (r'[#,.:()=\[\]]', Punctuation),
            (r'[a-z_.@$][\w.@$]*', Name),
        ]
    }

    def analyse_text(self, text):
        # comments in GAS start with "#"
        if re.match(r'^\s*;', text, re.MULTILINE):
            return 0.9<|MERGE_RESOLUTION|>--- conflicted
+++ resolved
@@ -19,13 +19,8 @@
     Other, Keyword, Operator
 
 __all__ = ['GasLexer', 'ObjdumpLexer', 'DObjdumpLexer', 'CppObjdumpLexer',
-<<<<<<< HEAD
-           'CObjdumpLexer', 'LlvmLexer', 'NasmLexer', 'NasmObjdumpLexer',
-           'TasmLexer', 'Ca65Lexer']
-=======
            'CObjdumpLexer', 'HsailLexer', 'LlvmLexer', 'NasmLexer',
-           'NasmObjdumpLexer', 'Ca65Lexer']
->>>>>>> 06b587c3
+           'NasmObjdumpLexer', 'TasmLexer', 'Ca65Lexer']
 
 
 class GasLexer(RegexLexer):
