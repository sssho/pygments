--- conflicted
+++ resolved
@@ -959,15 +959,6 @@
             (r'\)', Punctuation, '#pop'),
             (r'qualified\b', Keyword),
             # import X as Y
-<<<<<<< HEAD
-            (r'([A-Z][\w.]*)(\s+)(as)(\s+)([A-Z][\w.]*)',
-             bygroups(Name.Namespace, Text, Keyword, Text, Name), '#pop'),
-            # import X hiding (functions)
-            (r'([A-Z][\w.]*)(\s+)(hiding)(\s+)(\()',
-             bygroups(Name.Namespace, Text, Keyword, Text, Punctuation), 'funclist'),
-            # import X (functions)
-            (r'([A-Z][\w.]*)(\s+)(\()',
-=======
             (r'([' + uni.Lu + r'][\w.]*)(\s+)(as)(\s+)([' + uni.Lu + r'][\w.]*)',
              bygroups(Name.Namespace, Text, Keyword, Text, Name), '#pop'),
             # import X hiding (functions)
@@ -975,23 +966,12 @@
              bygroups(Name.Namespace, Text, Keyword, Text, Punctuation), 'funclist'),
             # import X (functions)
             (r'([' + uni.Lu + r'][\w.]*)(\s+)(\()',
->>>>>>> a0a8d6be
              bygroups(Name.Namespace, Text, Punctuation), 'funclist'),
             # import X
             (r'[\w.]+', Name.Namespace, '#pop'),
         ],
         'module': [
             (r'\s+', Text),
-<<<<<<< HEAD
-            (r'([A-Z][\w.]*)(\s+)(\()',
-             bygroups(Name.Namespace, Text, Punctuation), 'funclist'),
-            (r'[A-Z][\w.]*', Name.Namespace, '#pop'),
-        ],
-        'funclist': [
-            (r'\s+', Text),
-            (r'[A-Z]\w*', Keyword.Type),
-            (r'(_[\w\']+|[a-z][\w\']*)', Name.Function),
-=======
             (r'([' + uni.Lu + r'][\w.]*)(\s+)(\()',
              bygroups(Name.Namespace, Text, Punctuation), 'funclist'),
             (r'[' + uni.Lu + r'][\w.]*', Name.Namespace, '#pop'),
@@ -1000,7 +980,6 @@
             (r'\s+', Text),
             (r'[' + uni.Lu + r']\w*', Keyword.Type),
             (r'(_[\w\']+|[' + uni.Ll + r'][\w\']*)', Name.Function),
->>>>>>> a0a8d6be
             (r'--(?![!#$%&*+./<=>?@\^|_~:\\]).*?$', Comment.Single),
             (r'{-', Comment.Multiline, 'comment'),
             (r',', Punctuation),
