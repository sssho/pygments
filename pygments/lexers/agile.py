# -*- coding: utf-8 -*-
"""
    pygments.lexers.agile
    ~~~~~~~~~~~~~~~~~~~~~

    Lexers for agile languages.

    :copyright: Copyright 2006-2013 by the Pygments team, see AUTHORS.
    :license: BSD, see LICENSE for details.
"""

import re

from pygments.lexer import Lexer, RegexLexer, ExtendedRegexLexer, \
     LexerContext, include, combined, do_insertions, bygroups, using
from pygments.token import Error, Text, Other, \
     Comment, Operator, Keyword, Name, String, Number, Generic, Punctuation
from pygments.util import get_bool_opt, get_list_opt, shebang_matches
from pygments import unistring as uni


__all__ = ['PythonLexer', 'PythonConsoleLexer', 'PythonTracebackLexer',
           'Python3Lexer', 'Python3TracebackLexer', 'RubyLexer',
           'RubyConsoleLexer', 'PerlLexer', 'LuaLexer', 'MoonScriptLexer',
           'CrocLexer', 'MiniDLexer', 'IoLexer', 'TclLexer', 'FactorLexer',
           'FancyLexer', 'DgLexer']

# b/w compatibility
from pygments.lexers.functional import SchemeLexer
from pygments.lexers.jvm import IokeLexer, ClojureLexer

line_re  = re.compile('.*?\n')


class PythonLexer(RegexLexer):
    """
    For `Python <http://www.python.org>`_ source code.
    """

    name = 'Python'
    aliases = ['python', 'py', 'sage']
    filenames = ['*.py', '*.pyw', '*.sc', 'SConstruct', 'SConscript', '*.tac', '*.sage']
    mimetypes = ['text/x-python', 'application/x-python']

    tokens = {
        'root': [
            (r'\n', Text),
            (r'^(\s*)([rRuU]{,2}"""(?:.|\n)*?""")', bygroups(Text, String.Doc)),
            (r"^(\s*)([rRuU]{,2}'''(?:.|\n)*?''')", bygroups(Text, String.Doc)),
            (r'[^\S\n]+', Text),
            (r'#.*$', Comment),
            (r'[]{}:(),;[]', Punctuation),
            (r'\\\n', Text),
            (r'\\', Text),
            (r'(in|is|and|or|not)\b', Operator.Word),
            (r'!=|==|<<|>>|[-~+/*%=<>&^|.]', Operator),
            include('keywords'),
            (r'(def)((?:\s|\\\s)+)', bygroups(Keyword, Text), 'funcname'),
            (r'(class)((?:\s|\\\s)+)', bygroups(Keyword, Text), 'classname'),
            (r'(from)((?:\s|\\\s)+)', bygroups(Keyword.Namespace, Text),
             'fromimport'),
            (r'(import)((?:\s|\\\s)+)', bygroups(Keyword.Namespace, Text),
             'import'),
            include('builtins'),
            include('backtick'),
            ('(?:[rR]|[uU][rR]|[rR][uU])"""', String, 'tdqs'),
            ("(?:[rR]|[uU][rR]|[rR][uU])'''", String, 'tsqs'),
            ('(?:[rR]|[uU][rR]|[rR][uU])"', String, 'dqs'),
            ("(?:[rR]|[uU][rR]|[rR][uU])'", String, 'sqs'),
            ('[uU]?"""', String, combined('stringescape', 'tdqs')),
            ("[uU]?'''", String, combined('stringescape', 'tsqs')),
            ('[uU]?"', String, combined('stringescape', 'dqs')),
            ("[uU]?'", String, combined('stringescape', 'sqs')),
            include('name'),
            include('numbers'),
        ],
        'keywords': [
            (r'(assert|break|continue|del|elif|else|except|exec|'
             r'finally|for|global|if|lambda|pass|print|raise|'
             r'return|try|while|yield(\s+from)?|as|with)\b', Keyword),
        ],
        'builtins': [
            (r'(?<!\.)(__import__|abs|all|any|apply|basestring|bin|bool|buffer|'
             r'bytearray|bytes|callable|chr|classmethod|cmp|coerce|compile|'
             r'complex|delattr|dict|dir|divmod|enumerate|eval|execfile|exit|'
             r'file|filter|float|frozenset|getattr|globals|hasattr|hash|hex|id|'
             r'input|int|intern|isinstance|issubclass|iter|len|list|locals|'
             r'long|map|max|min|next|object|oct|open|ord|pow|property|range|'
             r'raw_input|reduce|reload|repr|reversed|round|set|setattr|slice|'
             r'sorted|staticmethod|str|sum|super|tuple|type|unichr|unicode|'
             r'vars|xrange|zip)\b', Name.Builtin),
            (r'(?<!\.)(self|None|Ellipsis|NotImplemented|False|True'
             r')\b', Name.Builtin.Pseudo),
            (r'(?<!\.)(ArithmeticError|AssertionError|AttributeError|'
             r'BaseException|DeprecationWarning|EOFError|EnvironmentError|'
             r'Exception|FloatingPointError|FutureWarning|GeneratorExit|IOError|'
             r'ImportError|ImportWarning|IndentationError|IndexError|KeyError|'
             r'KeyboardInterrupt|LookupError|MemoryError|NameError|'
             r'NotImplemented|NotImplementedError|OSError|OverflowError|'
             r'OverflowWarning|PendingDeprecationWarning|ReferenceError|'
             r'RuntimeError|RuntimeWarning|StandardError|StopIteration|'
             r'SyntaxError|SyntaxWarning|SystemError|SystemExit|TabError|'
             r'TypeError|UnboundLocalError|UnicodeDecodeError|'
             r'UnicodeEncodeError|UnicodeError|UnicodeTranslateError|'
             r'UnicodeWarning|UserWarning|ValueError|VMSError|Warning|'
             r'WindowsError|ZeroDivisionError)\b', Name.Exception),
        ],
        'numbers': [
            (r'(\d+\.\d*|\d*\.\d+)([eE][+-]?[0-9]+)?j?', Number.Float),
            (r'\d+[eE][+-]?[0-9]+j?', Number.Float),
            (r'0[0-7]+j?', Number.Oct),
            (r'0[xX][a-fA-F0-9]+', Number.Hex),
            (r'\d+L', Number.Integer.Long),
            (r'\d+j?', Number.Integer)
        ],
        'backtick': [
            ('`.*?`', String.Backtick),
        ],
        'name': [
            (r'@[a-zA-Z0-9_.]+', Name.Decorator),
            ('[a-zA-Z_][a-zA-Z0-9_]*', Name),
        ],
        'funcname': [
            ('[a-zA-Z_][a-zA-Z0-9_]*', Name.Function, '#pop')
        ],
        'classname': [
            ('[a-zA-Z_][a-zA-Z0-9_]*', Name.Class, '#pop')
        ],
        'import': [
            (r'(?:[ \t]|\\\n)+', Text),
            (r'as\b', Keyword.Namespace),
            (r',', Operator),
            (r'[a-zA-Z_][a-zA-Z0-9_.]*', Name.Namespace),
            (r'', Text, '#pop') # all else: go back
        ],
        'fromimport': [
            (r'(?:[ \t]|\\\n)+', Text),
            (r'import\b', Keyword.Namespace, '#pop'),
            # if None occurs here, it's "raise x from None", since None can
            # never be a module name
            (r'None\b', Name.Builtin.Pseudo, '#pop'),
            # sadly, in "raise x from y" y will be highlighted as namespace too
            (r'[a-zA-Z_.][a-zA-Z0-9_.]*', Name.Namespace),
            # anything else here also means "raise x from y" and is therefore
            # not an error
            (r'', Text, '#pop'),
        ],
        'stringescape': [
            (r'\\([\\abfnrtv"\']|\n|N{.*?}|u[a-fA-F0-9]{4}|'
             r'U[a-fA-F0-9]{8}|x[a-fA-F0-9]{2}|[0-7]{1,3})', String.Escape)
        ],
        'strings': [
            (r'%(\([a-zA-Z0-9_]+\))?[-#0 +]*([0-9]+|[*])?(\.([0-9]+|[*]))?'
             '[hlL]?[diouxXeEfFgGcrs%]', String.Interpol),
            (r'[^\\\'"%\n]+', String),
            # quotes, percents and backslashes must be parsed one at a time
            (r'[\'"\\]', String),
            # unhandled string formatting sign
            (r'%', String)
            # newlines are an error (use "nl" state)
        ],
        'nl': [
            (r'\n', String)
        ],
        'dqs': [
            (r'"', String, '#pop'),
            (r'\\\\|\\"|\\\n', String.Escape), # included here for raw strings
            include('strings')
        ],
        'sqs': [
            (r"'", String, '#pop'),
            (r"\\\\|\\'|\\\n", String.Escape), # included here for raw strings
            include('strings')
        ],
        'tdqs': [
            (r'"""', String, '#pop'),
            include('strings'),
            include('nl')
        ],
        'tsqs': [
            (r"'''", String, '#pop'),
            include('strings'),
            include('nl')
        ],
    }

    def analyse_text(text):
        return shebang_matches(text, r'pythonw?(2(\.\d)?)?')


class Python3Lexer(RegexLexer):
    """
    For `Python <http://www.python.org>`_ source code (version 3.0).

    *New in Pygments 0.10.*
    """

    name = 'Python 3'
    aliases = ['python3', 'py3']
    filenames = []  # Nothing until Python 3 gets widespread
    mimetypes = ['text/x-python3', 'application/x-python3']

    flags = re.MULTILINE | re.UNICODE

    uni_name = "[%s][%s]*" % (uni.xid_start, uni.xid_continue)

    tokens = PythonLexer.tokens.copy()
    tokens['keywords'] = [
        (r'(assert|break|continue|del|elif|else|except|'
         r'finally|for|global|if|lambda|pass|raise|nonlocal|'
         r'return|try|while|yield(\s+from)?|as|with|True|False|None)\b',
         Keyword),
    ]
    tokens['builtins'] = [
        (r'(?<!\.)(__import__|abs|all|any|bin|bool|bytearray|bytes|'
         r'chr|classmethod|cmp|compile|complex|delattr|dict|dir|'
         r'divmod|enumerate|eval|filter|float|format|frozenset|getattr|'
         r'globals|hasattr|hash|hex|id|input|int|isinstance|issubclass|'
         r'iter|len|list|locals|map|max|memoryview|min|next|object|oct|'
         r'open|ord|pow|print|property|range|repr|reversed|round|'
         r'set|setattr|slice|sorted|staticmethod|str|sum|super|tuple|type|'
         r'vars|zip)\b', Name.Builtin),
        (r'(?<!\.)(self|Ellipsis|NotImplemented)\b', Name.Builtin.Pseudo),
        (r'(?<!\.)(ArithmeticError|AssertionError|AttributeError|'
         r'BaseException|BufferError|BytesWarning|DeprecationWarning|'
         r'EOFError|EnvironmentError|Exception|FloatingPointError|'
         r'FutureWarning|GeneratorExit|IOError|ImportError|'
         r'ImportWarning|IndentationError|IndexError|KeyError|'
         r'KeyboardInterrupt|LookupError|MemoryError|NameError|'
         r'NotImplementedError|OSError|OverflowError|'
         r'PendingDeprecationWarning|ReferenceError|'
         r'RuntimeError|RuntimeWarning|StopIteration|'
         r'SyntaxError|SyntaxWarning|SystemError|SystemExit|TabError|'
         r'TypeError|UnboundLocalError|UnicodeDecodeError|'
         r'UnicodeEncodeError|UnicodeError|UnicodeTranslateError|'
         r'UnicodeWarning|UserWarning|ValueError|VMSError|Warning|'
         r'WindowsError|ZeroDivisionError)\b', Name.Exception),
    ]
    tokens['numbers'] = [
        (r'(\d+\.\d*|\d*\.\d+)([eE][+-]?[0-9]+)?', Number.Float),
        (r'0[oO][0-7]+', Number.Oct),
        (r'0[bB][01]+', Number.Bin),
        (r'0[xX][a-fA-F0-9]+', Number.Hex),
        (r'\d+', Number.Integer)
    ]
    tokens['backtick'] = []
    tokens['name'] = [
        (r'@[a-zA-Z0-9_]+', Name.Decorator),
        (uni_name, Name),
    ]
    tokens['funcname'] = [
        (uni_name, Name.Function, '#pop')
    ]
    tokens['classname'] = [
        (uni_name, Name.Class, '#pop')
    ]
    tokens['import'] = [
        (r'(\s+)(as)(\s+)', bygroups(Text, Keyword, Text)),
        (r'\.', Name.Namespace),
        (uni_name, Name.Namespace),
        (r'(\s*)(,)(\s*)', bygroups(Text, Operator, Text)),
        (r'', Text, '#pop') # all else: go back
    ]
    tokens['fromimport'] = [
        (r'(\s+)(import)\b', bygroups(Text, Keyword), '#pop'),
        (r'\.', Name.Namespace),
        (uni_name, Name.Namespace),
        (r'', Text, '#pop'),
    ]
    # don't highlight "%s" substitutions
    tokens['strings'] = [
        (r'[^\\\'"%\n]+', String),
        # quotes, percents and backslashes must be parsed one at a time
        (r'[\'"\\]', String),
        # unhandled string formatting sign
        (r'%', String)
        # newlines are an error (use "nl" state)
    ]

    def analyse_text(text):
        return shebang_matches(text, r'pythonw?3(\.\d)?')


class PythonConsoleLexer(Lexer):
    """
    For Python console output or doctests, such as:

    .. sourcecode:: pycon

        >>> a = 'foo'
        >>> print a
        foo
        >>> 1 / 0
        Traceback (most recent call last):
          File "<stdin>", line 1, in <module>
        ZeroDivisionError: integer division or modulo by zero

    Additional options:

    `python3`
        Use Python 3 lexer for code.  Default is ``False``.
        *New in Pygments 1.0.*
    """
    name = 'Python console session'
    aliases = ['pycon']
    mimetypes = ['text/x-python-doctest']

    def __init__(self, **options):
        self.python3 = get_bool_opt(options, 'python3', False)
        Lexer.__init__(self, **options)

    def get_tokens_unprocessed(self, text):
        if self.python3:
            pylexer = Python3Lexer(**self.options)
            tblexer = Python3TracebackLexer(**self.options)
        else:
            pylexer = PythonLexer(**self.options)
            tblexer = PythonTracebackLexer(**self.options)

        curcode = ''
        insertions = []
        curtb = ''
        tbindex = 0
        tb = 0
        for match in line_re.finditer(text):
            line = match.group()
            if line.startswith(u'>>> ') or line.startswith(u'... '):
                tb = 0
                insertions.append((len(curcode),
                                   [(0, Generic.Prompt, line[:4])]))
                curcode += line[4:]
            elif line.rstrip() == u'...' and not tb:
                # only a new >>> prompt can end an exception block
                # otherwise an ellipsis in place of the traceback frames
                # will be mishandled
                insertions.append((len(curcode),
                                   [(0, Generic.Prompt, u'...')]))
                curcode += line[3:]
            else:
                if curcode:
                    for item in do_insertions(insertions,
                                    pylexer.get_tokens_unprocessed(curcode)):
                        yield item
                    curcode = ''
                    insertions = []
                if (line.startswith(u'Traceback (most recent call last):') or
                    re.match(ur'  File "[^"]+", line \d+\n$', line)):
                    tb = 1
                    curtb = line
                    tbindex = match.start()
                elif line == 'KeyboardInterrupt\n':
                    yield match.start(), Name.Class, line
                elif tb:
                    curtb += line
                    if not (line.startswith(' ') or line.strip() == u'...'):
                        tb = 0
                        for i, t, v in tblexer.get_tokens_unprocessed(curtb):
                            yield tbindex+i, t, v
                else:
                    yield match.start(), Generic.Output, line
        if curcode:
            for item in do_insertions(insertions,
                                      pylexer.get_tokens_unprocessed(curcode)):
                yield item


class PythonTracebackLexer(RegexLexer):
    """
    For Python tracebacks.

    *New in Pygments 0.7.*
    """

    name = 'Python Traceback'
    aliases = ['pytb']
    filenames = ['*.pytb']
    mimetypes = ['text/x-python-traceback']

    tokens = {
        'root': [
            (r'^Traceback \(most recent call last\):\n',
             Generic.Traceback, 'intb'),
            # SyntaxError starts with this.
            (r'^(?=  File "[^"]+", line \d+)', Generic.Traceback, 'intb'),
            (r'^.*\n', Other),
        ],
        'intb': [
            (r'^(  File )("[^"]+")(, line )(\d+)(, in )(.+)(\n)',
             bygroups(Text, Name.Builtin, Text, Number, Text, Name, Text)),
            (r'^(  File )("[^"]+")(, line )(\d+)(\n)',
             bygroups(Text, Name.Builtin, Text, Number, Text)),
            (r'^(    )(.+)(\n)',
             bygroups(Text, using(PythonLexer), Text)),
            (r'^([ \t]*)(\.\.\.)(\n)',
             bygroups(Text, Comment, Text)), # for doctests...
            (r'^([^:]+)(: )(.+)(\n)',
             bygroups(Generic.Error, Text, Name, Text), '#pop'),
            (r'^([a-zA-Z_][a-zA-Z0-9_]*)(:?\n)',
             bygroups(Generic.Error, Text), '#pop')
        ],
    }


class Python3TracebackLexer(RegexLexer):
    """
    For Python 3.0 tracebacks, with support for chained exceptions.

    *New in Pygments 1.0.*
    """

    name = 'Python 3.0 Traceback'
    aliases = ['py3tb']
    filenames = ['*.py3tb']
    mimetypes = ['text/x-python3-traceback']

    tokens = {
        'root': [
            (r'\n', Text),
            (r'^Traceback \(most recent call last\):\n', Generic.Traceback, 'intb'),
            (r'^During handling of the above exception, another '
             r'exception occurred:\n\n', Generic.Traceback),
            (r'^The above exception was the direct cause of the '
             r'following exception:\n\n', Generic.Traceback),
        ],
        'intb': [
            (r'^(  File )("[^"]+")(, line )(\d+)(, in )(.+)(\n)',
             bygroups(Text, Name.Builtin, Text, Number, Text, Name, Text)),
            (r'^(    )(.+)(\n)',
             bygroups(Text, using(Python3Lexer), Text)),
            (r'^([ \t]*)(\.\.\.)(\n)',
             bygroups(Text, Comment, Text)), # for doctests...
            (r'^([^:]+)(: )(.+)(\n)',
             bygroups(Generic.Error, Text, Name, Text), '#pop'),
            (r'^([a-zA-Z_][a-zA-Z0-9_]*)(:?\n)',
             bygroups(Generic.Error, Text), '#pop')
        ],
    }


class RubyLexer(ExtendedRegexLexer):
    """
    For `Ruby <http://www.ruby-lang.org>`_ source code.
    """

    name = 'Ruby'
    aliases = ['rb', 'ruby', 'duby']
    filenames = ['*.rb', '*.rbw', 'Rakefile', '*.rake', '*.gemspec',
                 '*.rbx', '*.duby']
    mimetypes = ['text/x-ruby', 'application/x-ruby']

    flags = re.DOTALL | re.MULTILINE

    def heredoc_callback(self, match, ctx):
        # okay, this is the hardest part of parsing Ruby...
        # match: 1 = <<-?, 2 = quote? 3 = name 4 = quote? 5 = rest of line

        start = match.start(1)
        yield start, Operator, match.group(1)        # <<-?
        yield match.start(2), String.Heredoc, match.group(2)  # quote ", ', `
        yield match.start(3), Name.Constant, match.group(3)   # heredoc name
        yield match.start(4), String.Heredoc, match.group(4)  # quote again

        heredocstack = ctx.__dict__.setdefault('heredocstack', [])
        outermost = not bool(heredocstack)
        heredocstack.append((match.group(1) == '<<-', match.group(3)))

        ctx.pos = match.start(5)
        ctx.end = match.end(5)
        # this may find other heredocs
        for i, t, v in self.get_tokens_unprocessed(context=ctx):
            yield i, t, v
        ctx.pos = match.end()

        if outermost:
            # this is the outer heredoc again, now we can process them all
            for tolerant, hdname in heredocstack:
                lines = []
                for match in line_re.finditer(ctx.text, ctx.pos):
                    if tolerant:
                        check = match.group().strip()
                    else:
                        check = match.group().rstrip()
                    if check == hdname:
                        for amatch in lines:
                            yield amatch.start(), String.Heredoc, amatch.group()
                        yield match.start(), Name.Constant, match.group()
                        ctx.pos = match.end()
                        break
                    else:
                        lines.append(match)
                else:
                    # end of heredoc not found -- error!
                    for amatch in lines:
                        yield amatch.start(), Error, amatch.group()
            ctx.end = len(ctx.text)
            del heredocstack[:]


    def gen_rubystrings_rules():
        def intp_regex_callback(self, match, ctx):
            yield match.start(1), String.Regex, match.group(1)  # begin
            nctx = LexerContext(match.group(3), 0, ['interpolated-regex'])
            for i, t, v in self.get_tokens_unprocessed(context=nctx):
                yield match.start(3)+i, t, v
            yield match.start(4), String.Regex, match.group(4)  # end[mixounse]*
            ctx.pos = match.end()

        def intp_string_callback(self, match, ctx):
            yield match.start(1), String.Other, match.group(1)
            nctx = LexerContext(match.group(3), 0, ['interpolated-string'])
            for i, t, v in self.get_tokens_unprocessed(context=nctx):
                yield match.start(3)+i, t, v
            yield match.start(4), String.Other, match.group(4)  # end
            ctx.pos = match.end()

        states = {}
        states['strings'] = [
            # easy ones
            (r'\:@{0,2}([a-zA-Z_]\w*[\!\?]?|\*\*?|[-+]@?|'
             r'[/%&|^`~]|\[\]=?|<<|>>|<=?>|>=?|===?)', String.Symbol),
            (r":'(\\\\|\\'|[^'])*'", String.Symbol),
            (r"'(\\\\|\\'|[^'])*'", String.Single),
            (r':"', String.Symbol, 'simple-sym'),
            (r'([a-zA-Z_][a-zA-Z0-9]*)(:)',
             bygroups(String.Symbol, Punctuation)),  # Since Ruby 1.9
            (r'"', String.Double, 'simple-string'),
            (r'(?<!\.)`', String.Backtick, 'simple-backtick'),
        ]

        # double-quoted string and symbol
        for name, ttype, end in ('string', String.Double, '"'), \
                                ('sym', String.Symbol, '"'), \
                                ('backtick', String.Backtick, '`'):
            states['simple-'+name] = [
                include('string-intp-escaped'),
                (r'[^\\%s#]+' % end, ttype),
                (r'[\\#]', ttype),
                (end, ttype, '#pop'),
            ]

        # braced quoted strings
        for lbrace, rbrace, name in ('\\{', '\\}', 'cb'), \
                                    ('\\[', '\\]', 'sb'), \
                                    ('\\(', '\\)', 'pa'), \
                                    ('<', '>', 'ab'):
            states[name+'-intp-string'] = [
                (r'\\[\\' + lbrace + rbrace + ']', String.Other),
                (r'(?<!\\)' + lbrace, String.Other, '#push'),
                (r'(?<!\\)' + rbrace, String.Other, '#pop'),
                include('string-intp-escaped'),
                (r'[\\#' + lbrace + rbrace + ']', String.Other),
                (r'[^\\#' + lbrace + rbrace + ']+', String.Other),
            ]
            states['strings'].append((r'%[QWx]?' + lbrace, String.Other,
                                      name+'-intp-string'))
            states[name+'-string'] = [
                (r'\\[\\' + lbrace + rbrace + ']', String.Other),
                (r'(?<!\\)' + lbrace, String.Other, '#push'),
                (r'(?<!\\)' + rbrace, String.Other, '#pop'),
                (r'[\\#' + lbrace + rbrace + ']', String.Other),
                (r'[^\\#' + lbrace + rbrace + ']+', String.Other),
            ]
            states['strings'].append((r'%[qsw]' + lbrace, String.Other,
                                      name+'-string'))
            states[name+'-regex'] = [
                (r'\\[\\' + lbrace + rbrace + ']', String.Regex),
                (r'(?<!\\)' + lbrace, String.Regex, '#push'),
                (r'(?<!\\)' + rbrace + '[mixounse]*', String.Regex, '#pop'),
                include('string-intp'),
                (r'[\\#' + lbrace + rbrace + ']', String.Regex),
                (r'[^\\#' + lbrace + rbrace + ']+', String.Regex),
            ]
            states['strings'].append((r'%r' + lbrace, String.Regex,
                                      name+'-regex'))

        # these must come after %<brace>!
        states['strings'] += [
            # %r regex
            (r'(%r([^a-zA-Z0-9]))((?:\\\2|(?!\2).)*)(\2[mixounse]*)',
             intp_regex_callback),
            # regular fancy strings with qsw
            (r'%[qsw]([^a-zA-Z0-9])((?:\\\1|(?!\1).)*)\1', String.Other),
            (r'(%[QWx]([^a-zA-Z0-9]))((?:\\\2|(?!\2).)*)(\2)',
             intp_string_callback),
            # special forms of fancy strings after operators or
            # in method calls with braces
            (r'(?<=[-+/*%=<>&!^|~,(])(\s*)(%([\t ])(?:(?:\\\3|(?!\3).)*)\3)',
             bygroups(Text, String.Other, None)),
            # and because of fixed width lookbehinds the whole thing a
            # second time for line startings...
            (r'^(\s*)(%([\t ])(?:(?:\\\3|(?!\3).)*)\3)',
             bygroups(Text, String.Other, None)),
            # all regular fancy strings without qsw
            (r'(%([^a-zA-Z0-9\s]))((?:\\\2|(?!\2).)*)(\2)',
             intp_string_callback),
        ]

        return states

    tokens = {
        'root': [
            (r'#.*?$', Comment.Single),
            (r'=begin\s.*?\n=end.*?$', Comment.Multiline),
            # keywords
            (r'(BEGIN|END|alias|begin|break|case|defined\?|'
             r'do|else|elsif|end|ensure|for|if|in|next|redo|'
             r'rescue|raise|retry|return|super|then|undef|unless|until|when|'
             r'while|yield)\b', Keyword),
            # start of function, class and module names
            (r'(module)(\s+)([a-zA-Z_][a-zA-Z0-9_]*(::[a-zA-Z_][a-zA-Z0-9_]*)*)',
             bygroups(Keyword, Text, Name.Namespace)),
            (r'(def)(\s+)', bygroups(Keyword, Text), 'funcname'),
            (r'def(?=[*%&^`~+-/\[<>=])', Keyword, 'funcname'),
            (r'(class)(\s+)', bygroups(Keyword, Text), 'classname'),
            # special methods
            (r'(initialize|new|loop|include|extend|raise|attr_reader|'
             r'attr_writer|attr_accessor|attr|catch|throw|private|'
             r'module_function|public|protected|true|false|nil)\b',
             Keyword.Pseudo),
            (r'(not|and|or)\b', Operator.Word),
            (r'(autoload|block_given|const_defined|eql|equal|frozen|include|'
             r'instance_of|is_a|iterator|kind_of|method_defined|nil|'
             r'private_method_defined|protected_method_defined|'
             r'public_method_defined|respond_to|tainted)\?', Name.Builtin),
            (r'(chomp|chop|exit|gsub|sub)!', Name.Builtin),
            (r'(?<!\.)(Array|Float|Integer|String|__id__|__send__|abort|'
             r'ancestors|at_exit|autoload|binding|callcc|caller|'
             r'catch|chomp|chop|class_eval|class_variables|'
             r'clone|const_defined\?|const_get|const_missing|const_set|'
             r'constants|display|dup|eval|exec|exit|extend|fail|fork|'
             r'format|freeze|getc|gets|global_variables|gsub|'
             r'hash|id|included_modules|inspect|instance_eval|'
             r'instance_method|instance_methods|'
             r'instance_variable_get|instance_variable_set|instance_variables|'
             r'lambda|load|local_variables|loop|'
             r'method|method_missing|methods|module_eval|name|'
             r'object_id|open|p|print|printf|private_class_method|'
             r'private_instance_methods|'
             r'private_methods|proc|protected_instance_methods|'
             r'protected_methods|public_class_method|'
             r'public_instance_methods|public_methods|'
             r'putc|puts|raise|rand|readline|readlines|require|'
             r'scan|select|self|send|set_trace_func|singleton_methods|sleep|'
             r'split|sprintf|srand|sub|syscall|system|taint|'
             r'test|throw|to_a|to_s|trace_var|trap|untaint|untrace_var|'
             r'warn)\b', Name.Builtin),
            (r'__(FILE|LINE)__\b', Name.Builtin.Pseudo),
            # normal heredocs
            (r'(?<!\w)(<<-?)(["`\']?)([a-zA-Z_]\w*)(\2)(.*?\n)',
             heredoc_callback),
            # empty string heredocs
            (r'(<<-?)("|\')()(\2)(.*?\n)', heredoc_callback),
            (r'__END__', Comment.Preproc, 'end-part'),
            # multiline regex (after keywords or assignments)
            (r'(?:^|(?<=[=<>~!:])|'
                 r'(?<=(?:\s|;)when\s)|'
                 r'(?<=(?:\s|;)or\s)|'
                 r'(?<=(?:\s|;)and\s)|'
                 r'(?<=(?:\s|;|\.)index\s)|'
                 r'(?<=(?:\s|;|\.)scan\s)|'
                 r'(?<=(?:\s|;|\.)sub\s)|'
                 r'(?<=(?:\s|;|\.)sub!\s)|'
                 r'(?<=(?:\s|;|\.)gsub\s)|'
                 r'(?<=(?:\s|;|\.)gsub!\s)|'
                 r'(?<=(?:\s|;|\.)match\s)|'
                 r'(?<=(?:\s|;)if\s)|'
                 r'(?<=(?:\s|;)elsif\s)|'
                 r'(?<=^when\s)|'
                 r'(?<=^index\s)|'
                 r'(?<=^scan\s)|'
                 r'(?<=^sub\s)|'
                 r'(?<=^gsub\s)|'
                 r'(?<=^sub!\s)|'
                 r'(?<=^gsub!\s)|'
                 r'(?<=^match\s)|'
                 r'(?<=^if\s)|'
                 r'(?<=^elsif\s)'
             r')(\s*)(/)', bygroups(Text, String.Regex), 'multiline-regex'),
            # multiline regex (in method calls or subscripts)
            (r'(?<=\(|,|\[)/', String.Regex, 'multiline-regex'),
            # multiline regex (this time the funny no whitespace rule)
            (r'(\s+)(/)(?![\s=])', bygroups(Text, String.Regex),
             'multiline-regex'),
            # lex numbers and ignore following regular expressions which
            # are division operators in fact (grrrr. i hate that. any
            # better ideas?)
            # since pygments 0.7 we also eat a "?" operator after numbers
            # so that the char operator does not work. Chars are not allowed
            # there so that you can use the ternary operator.
            # stupid example:
            #   x>=0?n[x]:""
            (r'(0_?[0-7]+(?:_[0-7]+)*)(\s*)([/?])?',
             bygroups(Number.Oct, Text, Operator)),
            (r'(0x[0-9A-Fa-f]+(?:_[0-9A-Fa-f]+)*)(\s*)([/?])?',
             bygroups(Number.Hex, Text, Operator)),
            (r'(0b[01]+(?:_[01]+)*)(\s*)([/?])?',
             bygroups(Number.Bin, Text, Operator)),
            (r'([\d]+(?:_\d+)*)(\s*)([/?])?',
             bygroups(Number.Integer, Text, Operator)),
            # Names
            (r'@@[a-zA-Z_][a-zA-Z0-9_]*', Name.Variable.Class),
            (r'@[a-zA-Z_][a-zA-Z0-9_]*', Name.Variable.Instance),
            (r'\$[a-zA-Z0-9_]+', Name.Variable.Global),
            (r'\$[!@&`\'+~=/\\,;.<>_*$?:"]', Name.Variable.Global),
            (r'\$-[0adFiIlpvw]', Name.Variable.Global),
            (r'::', Operator),
            include('strings'),
            # chars
            (r'\?(\\[MC]-)*' # modifiers
             r'(\\([\\abefnrstv#"\']|x[a-fA-F0-9]{1,2}|[0-7]{1,3})|\S)'
             r'(?!\w)',
             String.Char),
            (r'[A-Z][a-zA-Z0-9_]+', Name.Constant),
            # this is needed because ruby attributes can look
            # like keywords (class) or like this: ` ?!?
            (r'(\.|::)([a-zA-Z_]\w*[\!\?]?|[*%&^`~+-/\[<>=])',
             bygroups(Operator, Name)),
            (r'[a-zA-Z_]\w*[\!\?]?', Name),
            (r'(\[|\]|\*\*|<<?|>>?|>=|<=|<=>|=~|={3}|'
             r'!~|&&?|\|\||\.{1,3})', Operator),
            (r'[-+/*%=<>&!^|~]=?', Operator),
            (r'[(){};,/?:\\]', Punctuation),
            (r'\s+', Text)
        ],
        'funcname': [
            (r'\(', Punctuation, 'defexpr'),
            (r'(?:([a-zA-Z_][a-zA-Z0-9_]*)(\.))?'
             r'([a-zA-Z_]\w*[\!\?]?|\*\*?|[-+]@?|'
             r'[/%&|^`~]|\[\]=?|<<|>>|<=?>|>=?|===?)',
             bygroups(Name.Class, Operator, Name.Function), '#pop'),
            (r'', Text, '#pop')
        ],
        'classname': [
            (r'\(', Punctuation, 'defexpr'),
            (r'<<', Operator, '#pop'),
            (r'[A-Z_]\w*', Name.Class, '#pop'),
            (r'', Text, '#pop')
        ],
        'defexpr': [
            (r'(\))(\.|::)?', bygroups(Punctuation, Operator), '#pop'),
            (r'\(', Operator, '#push'),
            include('root')
        ],
        'in-intp': [
            ('}', String.Interpol, '#pop'),
            include('root'),
        ],
        'string-intp': [
            (r'#{', String.Interpol, 'in-intp'),
            (r'#@@?[a-zA-Z_][a-zA-Z0-9_]*', String.Interpol),
            (r'#\$[a-zA-Z_][a-zA-Z0-9_]*', String.Interpol)
        ],
        'string-intp-escaped': [
            include('string-intp'),
            (r'\\([\\abefnrstv#"\']|x[a-fA-F0-9]{1,2}|[0-7]{1,3})',
             String.Escape)
        ],
        'interpolated-regex': [
            include('string-intp'),
            (r'[\\#]', String.Regex),
            (r'[^\\#]+', String.Regex),
        ],
        'interpolated-string': [
            include('string-intp'),
            (r'[\\#]', String.Other),
            (r'[^\\#]+', String.Other),
        ],
        'multiline-regex': [
            include('string-intp'),
            (r'\\\\', String.Regex),
            (r'\\/', String.Regex),
            (r'[\\#]', String.Regex),
            (r'[^\\/#]+', String.Regex),
            (r'/[mixounse]*', String.Regex, '#pop'),
        ],
        'end-part': [
            (r'.+', Comment.Preproc, '#pop')
        ]
    }
    tokens.update(gen_rubystrings_rules())

    def analyse_text(text):
        return shebang_matches(text, r'ruby(1\.\d)?')


class RubyConsoleLexer(Lexer):
    """
    For Ruby interactive console (**irb**) output like:

    .. sourcecode:: rbcon

        irb(main):001:0> a = 1
        => 1
        irb(main):002:0> puts a
        1
        => nil
    """
    name = 'Ruby irb session'
    aliases = ['rbcon', 'irb']
    mimetypes = ['text/x-ruby-shellsession']

    _prompt_re = re.compile('irb\([a-zA-Z_][a-zA-Z0-9_]*\):\d{3}:\d+[>*"\'] '
                            '|>> |\?> ')

    def get_tokens_unprocessed(self, text):
        rblexer = RubyLexer(**self.options)

        curcode = ''
        insertions = []
        for match in line_re.finditer(text):
            line = match.group()
            m = self._prompt_re.match(line)
            if m is not None:
                end = m.end()
                insertions.append((len(curcode),
                                   [(0, Generic.Prompt, line[:end])]))
                curcode += line[end:]
            else:
                if curcode:
                    for item in do_insertions(insertions,
                                    rblexer.get_tokens_unprocessed(curcode)):
                        yield item
                    curcode = ''
                    insertions = []
                yield match.start(), Generic.Output, line
        if curcode:
            for item in do_insertions(insertions,
                                      rblexer.get_tokens_unprocessed(curcode)):
                yield item


class PerlLexer(RegexLexer):
    """
    For `Perl <http://www.perl.org>`_ source code.
    """

    name = 'Perl'
    aliases = ['perl', 'pl']
    filenames = ['*.pl', '*.pm']
    mimetypes = ['text/x-perl', 'application/x-perl']

    flags = re.DOTALL | re.MULTILINE
    # TODO: give this to a perl guy who knows how to parse perl...
    tokens = {
        'balanced-regex': [
            (r'/(\\\\|\\[^\\]|[^\\/])*/[egimosx]*', String.Regex, '#pop'),
            (r'!(\\\\|\\[^\\]|[^\\!])*![egimosx]*', String.Regex, '#pop'),
            (r'\\(\\\\|[^\\])*\\[egimosx]*', String.Regex, '#pop'),
            (r'{(\\\\|\\[^\\]|[^\\}])*}[egimosx]*', String.Regex, '#pop'),
            (r'<(\\\\|\\[^\\]|[^\\>])*>[egimosx]*', String.Regex, '#pop'),
            (r'\[(\\\\|\\[^\\]|[^\\\]])*\][egimosx]*', String.Regex, '#pop'),
            (r'\((\\\\|\\[^\\]|[^\\\)])*\)[egimosx]*', String.Regex, '#pop'),
            (r'@(\\\\|\\[^\\]|[^\\\@])*@[egimosx]*', String.Regex, '#pop'),
            (r'%(\\\\|\\[^\\]|[^\\\%])*%[egimosx]*', String.Regex, '#pop'),
            (r'\$(\\\\|\\[^\\]|[^\\\$])*\$[egimosx]*', String.Regex, '#pop'),
        ],
        'root': [
            (r'\#.*?$', Comment.Single),
            (r'^=[a-zA-Z0-9]+\s+.*?\n=cut', Comment.Multiline),
            (r'(case|continue|do|else|elsif|for|foreach|if|last|my|'
             r'next|our|redo|reset|then|unless|until|while|use|'
             r'print|new|BEGIN|CHECK|INIT|END|return)\b', Keyword),
            (r'(format)(\s+)([a-zA-Z0-9_]+)(\s*)(=)(\s*\n)',
             bygroups(Keyword, Text, Name, Text, Punctuation, Text), 'format'),
            (r'(eq|lt|gt|le|ge|ne|not|and|or|cmp)\b', Operator.Word),
            # common delimiters
            (r's/(\\\\|\\[^\\]|[^\\/])*/(\\\\|\\[^\\]|[^\\/])*/[egimosx]*',
                String.Regex),
            (r's!(\\\\|\\!|[^!])*!(\\\\|\\!|[^!])*![egimosx]*', String.Regex),
            (r's\\(\\\\|[^\\])*\\(\\\\|[^\\])*\\[egimosx]*', String.Regex),
            (r's@(\\\\|\\[^\\]|[^\\@])*@(\\\\|\\[^\\]|[^\\@])*@[egimosx]*',
                String.Regex),
            (r's%(\\\\|\\[^\\]|[^\\%])*%(\\\\|\\[^\\]|[^\\%])*%[egimosx]*',
                String.Regex),
            # balanced delimiters
            (r's{(\\\\|\\[^\\]|[^\\}])*}\s*', String.Regex, 'balanced-regex'),
            (r's<(\\\\|\\[^\\]|[^\\>])*>\s*', String.Regex, 'balanced-regex'),
            (r's\[(\\\\|\\[^\\]|[^\\\]])*\]\s*', String.Regex,
                'balanced-regex'),
            (r's\((\\\\|\\[^\\]|[^\\\)])*\)\s*', String.Regex,
                'balanced-regex'),

            (r'm?/(\\\\|\\[^\\]|[^\\/\n])*/[gcimosx]*', String.Regex),
            (r'm(?=[/!\\{<\[\(@%\$])', String.Regex, 'balanced-regex'),
            (r'((?<==~)|(?<=\())\s*/(\\\\|\\[^\\]|[^\\/])*/[gcimosx]*',
                String.Regex),
            (r'\s+', Text),
            (r'(abs|accept|alarm|atan2|bind|binmode|bless|caller|chdir|'
             r'chmod|chomp|chop|chown|chr|chroot|close|closedir|connect|'
             r'continue|cos|crypt|dbmclose|dbmopen|defined|delete|die|'
             r'dump|each|endgrent|endhostent|endnetent|endprotoent|'
             r'endpwent|endservent|eof|eval|exec|exists|exit|exp|fcntl|'
             r'fileno|flock|fork|format|formline|getc|getgrent|getgrgid|'
             r'getgrnam|gethostbyaddr|gethostbyname|gethostent|getlogin|'
             r'getnetbyaddr|getnetbyname|getnetent|getpeername|getpgrp|'
             r'getppid|getpriority|getprotobyname|getprotobynumber|'
             r'getprotoent|getpwent|getpwnam|getpwuid|getservbyname|'
             r'getservbyport|getservent|getsockname|getsockopt|glob|gmtime|'
             r'goto|grep|hex|import|index|int|ioctl|join|keys|kill|last|'
             r'lc|lcfirst|length|link|listen|local|localtime|log|lstat|'
             r'map|mkdir|msgctl|msgget|msgrcv|msgsnd|my|next|no|oct|open|'
             r'opendir|ord|our|pack|package|pipe|pop|pos|printf|'
             r'prototype|push|quotemeta|rand|read|readdir|'
             r'readline|readlink|readpipe|recv|redo|ref|rename|require|'
             r'reverse|rewinddir|rindex|rmdir|scalar|seek|seekdir|'
             r'select|semctl|semget|semop|send|setgrent|sethostent|setnetent|'
             r'setpgrp|setpriority|setprotoent|setpwent|setservent|'
             r'setsockopt|shift|shmctl|shmget|shmread|shmwrite|shutdown|'
             r'sin|sleep|socket|socketpair|sort|splice|split|sprintf|sqrt|'
             r'srand|stat|study|substr|symlink|syscall|sysopen|sysread|'
             r'sysseek|system|syswrite|tell|telldir|tie|tied|time|times|tr|'
             r'truncate|uc|ucfirst|umask|undef|unlink|unpack|unshift|untie|'
             r'utime|values|vec|wait|waitpid|wantarray|warn|write'
             r')\b', Name.Builtin),
            (r'((__(DATA|DIE|WARN)__)|(STD(IN|OUT|ERR)))\b', Name.Builtin.Pseudo),
            (r'<<([\'"]?)([a-zA-Z_][a-zA-Z0-9_]*)\1;?\n.*?\n\2\n', String),
            (r'__END__', Comment.Preproc, 'end-part'),
            (r'\$\^[ADEFHILMOPSTWX]', Name.Variable.Global),
            (r"\$[\\\"\[\]'&`+*.,;=%~?@$!<>(^|/-](?!\w)", Name.Variable.Global),
            (r'[$@%#]+', Name.Variable, 'varname'),
            (r'0_?[0-7]+(_[0-7]+)*', Number.Oct),
            (r'0x[0-9A-Fa-f]+(_[0-9A-Fa-f]+)*', Number.Hex),
            (r'0b[01]+(_[01]+)*', Number.Bin),
            (r'(?i)(\d*(_\d*)*\.\d+(_\d*)*|\d+(_\d*)*\.\d+(_\d*)*)(e[+-]?\d+)?',
             Number.Float),
            (r'(?i)\d+(_\d*)*e[+-]?\d+(_\d*)*', Number.Float),
            (r'\d+(_\d+)*', Number.Integer),
            (r"'(\\\\|\\[^\\]|[^'\\])*'", String),
            (r'"(\\\\|\\[^\\]|[^"\\])*"', String),
            (r'`(\\\\|\\[^\\]|[^`\\])*`', String.Backtick),
            (r'<([^\s>]+)>', String.Regex),
            (r'(q|qq|qw|qr|qx)\{', String.Other, 'cb-string'),
            (r'(q|qq|qw|qr|qx)\(', String.Other, 'rb-string'),
            (r'(q|qq|qw|qr|qx)\[', String.Other, 'sb-string'),
            (r'(q|qq|qw|qr|qx)\<', String.Other, 'lt-string'),
            (r'(q|qq|qw|qr|qx)([^a-zA-Z0-9])(.|\n)*?\2', String.Other),
            (r'package\s+', Keyword, 'modulename'),
            (r'sub\s+', Keyword, 'funcname'),
            (r'(\[\]|\*\*|::|<<|>>|>=|<=>|<=|={3}|!=|=~|'
             r'!~|&&?|\|\||\.{1,3})', Operator),
            (r'[-+/*%=<>&^|!\\~]=?', Operator),
            (r'[\(\)\[\]:;,<>/\?\{\}]', Punctuation), # yes, there's no shortage
                                                      # of punctuation in Perl!
            (r'(?=\w)', Name, 'name'),
        ],
        'format': [
            (r'\.\n', String.Interpol, '#pop'),
            (r'[^\n]*\n', String.Interpol),
        ],
        'varname': [
            (r'\s+', Text),
            (r'\{', Punctuation, '#pop'), # hash syntax?
            (r'\)|,', Punctuation, '#pop'), # argument specifier
            (r'[a-zA-Z0-9_]+::', Name.Namespace),
            (r'[a-zA-Z0-9_:]+', Name.Variable, '#pop'),
        ],
        'name': [
            (r'[a-zA-Z0-9_]+::', Name.Namespace),
            (r'[a-zA-Z0-9_:]+', Name, '#pop'),
            (r'[A-Z_]+(?=[^a-zA-Z0-9_])', Name.Constant, '#pop'),
            (r'(?=[^a-zA-Z0-9_])', Text, '#pop'),
        ],
        'modulename': [
            (r'[a-zA-Z_]\w*', Name.Namespace, '#pop')
        ],
        'funcname': [
            (r'[a-zA-Z_]\w*[\!\?]?', Name.Function),
            (r'\s+', Text),
            # argument declaration
            (r'(\([$@%]*\))(\s*)', bygroups(Punctuation, Text)),
            (r'.*?{', Punctuation, '#pop'),
            (r';', Punctuation, '#pop'),
        ],
        'cb-string': [
            (r'\\[\{\}\\]', String.Other),
            (r'\\', String.Other),
            (r'\{', String.Other, 'cb-string'),
            (r'\}', String.Other, '#pop'),
            (r'[^\{\}\\]+', String.Other)
        ],
        'rb-string': [
            (r'\\[\(\)\\]', String.Other),
            (r'\\', String.Other),
            (r'\(', String.Other, 'rb-string'),
            (r'\)', String.Other, '#pop'),
            (r'[^\(\)]+', String.Other)
        ],
        'sb-string': [
            (r'\\[\[\]\\]', String.Other),
            (r'\\', String.Other),
            (r'\[', String.Other, 'sb-string'),
            (r'\]', String.Other, '#pop'),
            (r'[^\[\]]+', String.Other)
        ],
        'lt-string': [
            (r'\\[\<\>\\]', String.Other),
            (r'\\', String.Other),
            (r'\<', String.Other, 'lt-string'),
            (r'\>', String.Other, '#pop'),
            (r'[^\<\>]+', String.Other)
        ],
        'end-part': [
            (r'.+', Comment.Preproc, '#pop')
        ]
    }

    def analyse_text(text):
        if shebang_matches(text, r'perl'):
            return True
        if 'my $' in text:
            return 0.9
        return 0.1 # who knows, might still be perl!


class LuaLexer(RegexLexer):
    """
    For `Lua <http://www.lua.org>`_ source code.

    Additional options accepted:

    `func_name_highlighting`
        If given and ``True``, highlight builtin function names
        (default: ``True``).
    `disabled_modules`
        If given, must be a list of module names whose function names
        should not be highlighted. By default all modules are highlighted.

        To get a list of allowed modules have a look into the
        `_luabuiltins` module:

        .. sourcecode:: pycon

            >>> from pygments.lexers._luabuiltins import MODULES
            >>> MODULES.keys()
            ['string', 'coroutine', 'modules', 'io', 'basic', ...]
    """

    name = 'Lua'
    aliases = ['lua']
    filenames = ['*.lua', '*.wlua']
    mimetypes = ['text/x-lua', 'application/x-lua']

    tokens = {
        'root': [
            # lua allows a file to start with a shebang
            (r'#!(.*?)$', Comment.Preproc),
            (r'', Text, 'base'),
        ],
        'base': [
            (r'(?s)--\[(=*)\[.*?\]\1\]', Comment.Multiline),
            ('--.*$', Comment.Single),

            (r'(?i)(\d*\.\d+|\d+\.\d*)(e[+-]?\d+)?', Number.Float),
            (r'(?i)\d+e[+-]?\d+', Number.Float),
            ('(?i)0x[0-9a-f]*', Number.Hex),
            (r'\d+', Number.Integer),

            (r'\n', Text),
            (r'[^\S\n]', Text),
            # multiline strings
            (r'(?s)\[(=*)\[.*?\]\1\]', String),

            (r'(==|~=|<=|>=|\.\.\.|\.\.|[=+\-*/%^<>#])', Operator),
            (r'[\[\]\{\}\(\)\.,:;]', Punctuation),
            (r'(and|or|not)\b', Operator.Word),

            ('(break|do|else|elseif|end|for|if|in|repeat|return|then|until|'
             r'while)\b', Keyword),
            (r'(local)\b', Keyword.Declaration),
            (r'(true|false|nil)\b', Keyword.Constant),

            (r'(function)\b', Keyword, 'funcname'),

            (r'[A-Za-z_][A-Za-z0-9_]*(\.[A-Za-z_][A-Za-z0-9_]*)?', Name),

            ("'", String.Single, combined('stringescape', 'sqs')),
            ('"', String.Double, combined('stringescape', 'dqs'))
        ],

        'funcname': [
            (r'\s+', Text),
            ('(?:([A-Za-z_][A-Za-z0-9_]*)(\.))?([A-Za-z_][A-Za-z0-9_]*)',
             bygroups(Name.Class, Punctuation, Name.Function), '#pop'),
            # inline function
            ('\(', Punctuation, '#pop'),
        ],

        # if I understand correctly, every character is valid in a lua string,
        # so this state is only for later corrections
        'string': [
            ('.', String)
        ],

        'stringescape': [
            (r'''\\([abfnrtv\\"']|\d{1,3})''', String.Escape)
        ],

        'sqs': [
            ("'", String, '#pop'),
            include('string')
        ],

        'dqs': [
            ('"', String, '#pop'),
            include('string')
        ]
    }

    def __init__(self, **options):
        self.func_name_highlighting = get_bool_opt(
            options, 'func_name_highlighting', True)
        self.disabled_modules = get_list_opt(options, 'disabled_modules', [])

        self._functions = set()
        if self.func_name_highlighting:
            from pygments.lexers._luabuiltins import MODULES
            for mod, func in MODULES.iteritems():
                if mod not in self.disabled_modules:
                    self._functions.update(func)
        RegexLexer.__init__(self, **options)

    def get_tokens_unprocessed(self, text):
        for index, token, value in \
            RegexLexer.get_tokens_unprocessed(self, text):
            if token is Name:
                if value in self._functions:
                    yield index, Name.Builtin, value
                    continue
                elif '.' in value:
                    a, b = value.split('.')
                    yield index, Name, a
                    yield index + len(a), Punctuation, u'.'
                    yield index + len(a) + 1, Name, b
                    continue
            yield index, token, value


class MoonScriptLexer(LuaLexer):
    """
    For `MoonScript <http://moonscript.org.org>`_ source code.

    *New in Pygments 1.5.*
    """

    name = "MoonScript"
    aliases = ["moon", "moonscript"]
    filenames = ["*.moon"]
    mimetypes = ['text/x-moonscript', 'application/x-moonscript']

    tokens = {
        'root': [
            (r'#!(.*?)$', Comment.Preproc),
            (r'', Text, 'base'),
        ],
        'base': [
            ('--.*$', Comment.Single),
            (r'(?i)(\d*\.\d+|\d+\.\d*)(e[+-]?\d+)?', Number.Float),
            (r'(?i)\d+e[+-]?\d+', Number.Float),
            (r'(?i)0x[0-9a-f]*', Number.Hex),
            (r'\d+', Number.Integer),
            (r'\n', Text),
            (r'[^\S\n]+', Text),
            (r'(?s)\[(=*)\[.*?\]\1\]', String),
            (r'(->|=>)', Name.Function),
            (r':[a-zA-Z_][a-zA-Z0-9_]*', Name.Variable),
            (r'(==|!=|~=|<=|>=|\.\.\.|\.\.|[=+\-*/%^<>#!.\\:])', Operator),
            (r'[;,]', Punctuation),
            (r'[\[\]\{\}\(\)]', Keyword.Type),
            (r'[a-zA-Z_][a-zA-Z0-9_]*:', Name.Variable),
            (r"(class|extends|if|then|super|do|with|import|export|"
             r"while|elseif|return|for|in|from|when|using|else|"
             r"and|or|not|switch|break)\b", Keyword),
            (r'(true|false|nil)\b', Keyword.Constant),
            (r'(and|or|not)\b', Operator.Word),
            (r'(self)\b', Name.Builtin.Pseudo),
            (r'@@?([a-zA-Z_][a-zA-Z0-9_]*)?', Name.Variable.Class),
            (r'[A-Z]\w*', Name.Class), # proper name
            (r'[A-Za-z_][A-Za-z0-9_]*(\.[A-Za-z_][A-Za-z0-9_]*)?', Name),
            ("'", String.Single, combined('stringescape', 'sqs')),
            ('"', String.Double, combined('stringescape', 'dqs'))
        ],
        'stringescape': [
            (r'''\\([abfnrtv\\"']|\d{1,3})''', String.Escape)
        ],
        'sqs': [
            ("'", String.Single, '#pop'),
            (".", String)
        ],
        'dqs': [
            ('"', String.Double, '#pop'),
            (".", String)
        ]
    }

    def get_tokens_unprocessed(self, text):
        # set . as Operator instead of Punctuation
        for index, token, value in \
            LuaLexer.get_tokens_unprocessed(self, text):
            if token == Punctuation and value == ".":
                token = Operator
            yield index, token, value


class CrocLexer(RegexLexer):
    """
    For `Croc <http://jfbillingsley.com/croc>`_ source.
    """
    name = 'Croc'
    filenames = ['*.croc']
    aliases = ['croc']
    mimetypes = ['text/x-crocsrc']

    tokens = {
        'root': [
            (r'\n', Text),
            (r'\s+', Text),
            # Comments
            (r'//(.*?)\n', Comment.Single),
            (r'/\*', Comment.Multiline, 'nestedcomment'),
            # Keywords
            (r'(as|assert|break|case|catch|class|continue|default'
             r'|do|else|finally|for|foreach|function|global|namespace'
             r'|if|import|in|is|local|module|return|scope|super|switch'
             r'|this|throw|try|vararg|while|with|yield)\b', Keyword),
            (r'(false|true|null)\b', Keyword.Constant),
            # FloatLiteral
            (r'([0-9][0-9_]*)(?=[.eE])(\.[0-9][0-9_]*)?([eE][+\-]?[0-9_]+)?',
             Number.Float),
            # IntegerLiteral
            # -- Binary
            (r'0[bB][01][01_]*', Number),
            # -- Hexadecimal
            (r'0[xX][0-9a-fA-F][0-9a-fA-F_]*', Number.Hex),
            # -- Decimal
            (r'([0-9][0-9_]*)(?![.eE])', Number.Integer),
            # CharacterLiteral
            (r"""'(\\['"\\nrt]|\\x[0-9a-fA-F]{2}|\\[0-9]{1,3}"""
             r"""|\\u[0-9a-fA-F]{4}|\\U[0-9a-fA-F]{8}|.)'""",
             String.Char
            ),
            # StringLiteral
            # -- WysiwygString
            (r'@"(""|[^"])*"', String),
            (r'@`(``|[^`])*`', String),
            (r"@'(''|[^'])*'", String),
            # -- DoubleQuotedString
            (r'"(\\\\|\\"|[^"])*"', String),
            # Tokens
            (
             r'(~=|\^=|%=|\*=|==|!=|>>>=|>>>|>>=|>>|>=|<=>|\?=|-\>'
             r'|<<=|<<|<=|\+\+|\+=|--|-=|\|\||\|=|&&|&=|\.\.|/=)'
             r'|[-/.&$@|\+<>!()\[\]{}?,;:=*%^~#\\]', Punctuation
            ),
            # Identifier
            (r'[a-zA-Z_]\w*', Name),
        ],
        'nestedcomment': [
            (r'[^*/]+', Comment.Multiline),
            (r'/\*', Comment.Multiline, '#push'),
            (r'\*/', Comment.Multiline, '#pop'),
            (r'[*/]', Comment.Multiline),
        ],
    }


class MiniDLexer(CrocLexer):
    """
    For MiniD source. MiniD is now known as Croc.
    """
    name = 'MiniD'
    filenames = ['*.md']
    aliases = ['minid']
    mimetypes = ['text/x-minidsrc']


class IoLexer(RegexLexer):
    """
    For `Io <http://iolanguage.com/>`_ (a small, prototype-based
    programming language) source.

    *New in Pygments 0.10.*
    """
    name = 'Io'
    filenames = ['*.io']
    aliases = ['io']
    mimetypes = ['text/x-iosrc']
    tokens = {
        'root': [
            (r'\n', Text),
            (r'\s+', Text),
            # Comments
            (r'//(.*?)\n', Comment.Single),
            (r'#(.*?)\n', Comment.Single),
            (r'/(\\\n)?[*](.|\n)*?[*](\\\n)?/', Comment.Multiline),
            (r'/\+', Comment.Multiline, 'nestedcomment'),
            # DoubleQuotedString
            (r'"(\\\\|\\"|[^"])*"', String),
            # Operators
            (r'::=|:=|=|\(|\)|;|,|\*|-|\+|>|<|@|!|/|\||\^|\.|%|&|\[|\]|\{|\}',
             Operator),
            # keywords
            (r'(clone|do|doFile|doString|method|for|if|else|elseif|then)\b',
             Keyword),
            # constants
            (r'(nil|false|true)\b', Name.Constant),
            # names
            (r'(Object|list|List|Map|args|Sequence|Coroutine|File)\b',
             Name.Builtin),
            ('[a-zA-Z_][a-zA-Z0-9_]*', Name),
            # numbers
            (r'(\d+\.?\d*|\d*\.\d+)([eE][+-]?[0-9]+)?', Number.Float),
            (r'\d+', Number.Integer)
        ],
        'nestedcomment': [
            (r'[^+/]+', Comment.Multiline),
            (r'/\+', Comment.Multiline, '#push'),
            (r'\+/', Comment.Multiline, '#pop'),
            (r'[+/]', Comment.Multiline),
        ]
    }


class TclLexer(RegexLexer):
    """
    For Tcl source code.

    *New in Pygments 0.10.*
    """

    keyword_cmds_re = (
        r'\b(after|apply|array|break|catch|continue|elseif|else|error|'
        r'eval|expr|for|foreach|global|if|namespace|proc|rename|return|'
        r'set|switch|then|trace|unset|update|uplevel|upvar|variable|'
        r'vwait|while)\b'
        )

    builtin_cmds_re = (
        r'\b(append|bgerror|binary|cd|chan|clock|close|concat|dde|dict|'
        r'encoding|eof|exec|exit|fblocked|fconfigure|fcopy|file|'
        r'fileevent|flush|format|gets|glob|history|http|incr|info|interp|'
        r'join|lappend|lassign|lindex|linsert|list|llength|load|loadTk|'
        r'lrange|lrepeat|lreplace|lreverse|lsearch|lset|lsort|mathfunc|'
        r'mathop|memory|msgcat|open|package|pid|pkg::create|pkg_mkIndex|'
        r'platform|platform::shell|puts|pwd|re_syntax|read|refchan|'
        r'regexp|registry|regsub|scan|seek|socket|source|split|string|'
        r'subst|tell|time|tm|unknown|unload)\b'
        )

    name = 'Tcl'
    aliases = ['tcl']
    filenames = ['*.tcl']
    mimetypes = ['text/x-tcl', 'text/x-script.tcl', 'application/x-tcl']

    def _gen_command_rules(keyword_cmds_re, builtin_cmds_re, context=""):
        return [
            (keyword_cmds_re, Keyword, 'params' + context),
            (builtin_cmds_re, Name.Builtin, 'params' + context),
            (r'([\w\.\-]+)', Name.Variable, 'params' + context),
            (r'#', Comment, 'comment'),
        ]

    tokens = {
        'root': [
            include('command'),
            include('basic'),
            include('data'),
            (r'}', Keyword),  # HACK: somehow we miscounted our braces
        ],
        'command': _gen_command_rules(keyword_cmds_re, builtin_cmds_re),
        'command-in-brace': _gen_command_rules(keyword_cmds_re,
                                               builtin_cmds_re,
                                               "-in-brace"),
        'command-in-bracket': _gen_command_rules(keyword_cmds_re,
                                                 builtin_cmds_re,
                                                 "-in-bracket"),
        'command-in-paren': _gen_command_rules(keyword_cmds_re,
                                               builtin_cmds_re,
                                               "-in-paren"),
        'basic': [
            (r'\(', Keyword, 'paren'),
            (r'\[', Keyword, 'bracket'),
            (r'\{', Keyword, 'brace'),
            (r'"', String.Double, 'string'),
            (r'(eq|ne|in|ni)\b', Operator.Word),
            (r'!=|==|<<|>>|<=|>=|&&|\|\||\*\*|[-+~!*/%<>&^|?:]', Operator),
        ],
        'data': [
            (r'\s+', Text),
            (r'0x[a-fA-F0-9]+', Number.Hex),
            (r'0[0-7]+', Number.Oct),
            (r'\d+\.\d+', Number.Float),
            (r'\d+', Number.Integer),
            (r'\$([\w\.\-\:]+)', Name.Variable),
            (r'([\w\.\-\:]+)', Text),
        ],
        'params': [
            (r';', Keyword, '#pop'),
            (r'\n', Text, '#pop'),
            (r'(else|elseif|then)\b', Keyword),
            include('basic'),
            include('data'),
        ],
        'params-in-brace': [
            (r'}', Keyword, ('#pop', '#pop')),
            include('params')
        ],
        'params-in-paren': [
            (r'\)', Keyword, ('#pop', '#pop')),
            include('params')
        ],
        'params-in-bracket': [
            (r'\]', Keyword, ('#pop', '#pop')),
            include('params')
        ],
        'string': [
            (r'\[', String.Double, 'string-square'),
            (r'(?s)(\\\\|\\[0-7]+|\\.|[^"\\])', String.Double),
            (r'"', String.Double, '#pop')
        ],
        'string-square': [
            (r'\[', String.Double, 'string-square'),
            (r'(?s)(\\\\|\\[0-7]+|\\.|\\\n|[^\]\\])', String.Double),
            (r'\]', String.Double, '#pop')
        ],
        'brace': [
            (r'}', Keyword, '#pop'),
            include('command-in-brace'),
            include('basic'),
            include('data'),
        ],
        'paren': [
            (r'\)', Keyword, '#pop'),
            include('command-in-paren'),
            include('basic'),
            include('data'),
        ],
        'bracket': [
            (r'\]', Keyword, '#pop'),
            include('command-in-bracket'),
            include('basic'),
            include('data'),
        ],
        'comment': [
            (r'.*[^\\]\n', Comment, '#pop'),
            (r'.*\\\n', Comment),
        ],
    }

    def analyse_text(text):
        return shebang_matches(text, r'(tcl)')


class FactorLexer(RegexLexer):
    """
    Lexer for the `Factor <http://factorcode.org>`_ language.

    *New in Pygments 1.4.*
    """
    name = 'Factor'
    aliases = ['factor']
    filenames = ['*.factor']
    mimetypes = ['text/x-factor']

    flags = re.MULTILINE | re.UNICODE

    builtin_kernel = (
        r'(?:or|2bi|2tri|while|wrapper|nip|4dip|wrapper\\?|bi\\*|'
        r'callstack>array|both\\?|hashcode|die|dupd|callstack|'
        r'callstack\\?|3dup|tri@|pick|curry|build|\\?execute|3bi|'
        r'prepose|>boolean|\\?if|clone|eq\\?|tri\\*|\\?|=|swapd|'
        r'2over|2keep|3keep|clear|2dup|when|not|tuple\\?|dup|2bi\\*|'
        r'2tri\\*|call|tri-curry|object|bi@|do|unless\\*|if\\*|loop|'
        r'bi-curry\\*|drop|when\\*|assert=|retainstack|assert\\?|-rot|'
        r'execute|2bi@|2tri@|boa|with|either\\?|3drop|bi|curry\\?|'
        r'datastack|until|3dip|over|3curry|tri-curry\\*|tri-curry@|swap|'
        r'and|2nip|throw|bi-curry|\\(clone\\)|hashcode\\*|compose|2dip|if|3tri|'
        r'unless|compose\\?|tuple|keep|2curry|equal\\?|assert|tri|2drop|'
        r'most|<wrapper>|boolean\\?|identity-hashcode|identity-tuple\\?|'
        r'null|new|dip|bi-curry@|rot|xor|identity-tuple|boolean)\s'
        )

    builtin_assocs = (
        r'(?:\\?at|assoc\\?|assoc-clone-like|assoc=|delete-at\\*|'
        r'assoc-partition|extract-keys|new-assoc|value\\?|assoc-size|'
        r'map>assoc|push-at|assoc-like|key\\?|assoc-intersect|'
        r'assoc-refine|update|assoc-union|assoc-combine|at\\*|'
        r'assoc-empty\\?|at\\+|set-at|assoc-all\\?|assoc-subset\\?|'
        r'assoc-hashcode|change-at|assoc-each|assoc-diff|zip|values|'
        r'value-at|rename-at|inc-at|enum\\?|at|cache|assoc>map|<enum>|'
        r'assoc|assoc-map|enum|value-at\\*|assoc-map-as|>alist|'
        r'assoc-filter-as|clear-assoc|assoc-stack|maybe-set-at|'
        r'substitute|assoc-filter|2cache|delete-at|assoc-find|keys|'
        r'assoc-any\\?|unzip)\s'
        )

    builtin_combinators = (
        r'(?:case|execute-effect|no-cond|no-case\\?|3cleave>quot|2cleave|'
        r'cond>quot|wrong-values\\?|no-cond\\?|cleave>quot|no-case|'
        r'case>quot|3cleave|wrong-values|to-fixed-point|alist>quot|'
        r'case-find|cond|cleave|call-effect|2cleave>quot|recursive-hashcode|'
        r'linear-case-quot|spread|spread>quot)\s'
        )

    builtin_math = (
        r'(?:number=|if-zero|next-power-of-2|each-integer|\\?1\\+|'
        r'fp-special\\?|imaginary-part|unless-zero|float>bits|number\\?|'
        r'fp-infinity\\?|bignum\\?|fp-snan\\?|denominator|fp-bitwise=|\\*|'
        r'\\+|power-of-2\\?|-|u>=|/|>=|bitand|log2-expects-positive|<|'
        r'log2|>|integer\\?|number|bits>double|2/|zero\\?|(find-integer)|'
        r'bits>float|float\\?|shift|ratio\\?|even\\?|ratio|fp-sign|bitnot|'
        r'>fixnum|complex\\?|/i|/f|byte-array>bignum|when-zero|sgn|>bignum|'
        r'next-float|u<|u>|mod|recip|rational|find-last-integer|>float|'
        r'(all-integers\\?)|2^|times|integer|fixnum\\?|neg|fixnum|sq|'
        r'bignum|(each-integer)|bit\\?|fp-qnan\\?|find-integer|complex|'
        r'<fp-nan>|real|double>bits|bitor|rem|fp-nan-payload|all-integers\\?|'
        r'real-part|log2-expects-positive\\?|prev-float|align|unordered\\?|'
        r'float|fp-nan\\?|abs|bitxor|u<=|odd\\?|<=|/mod|rational\\?|>integer|'
        r'real\\?|numerator)\s'
        )

    builtin_sequences = (
        r'(?:member-eq\\?|append|assert-sequence=|find-last-from|trim-head-slice|'
        r'clone-like|3sequence|assert-sequence\\?|map-as|last-index-from|'
        r'reversed|index-from|cut\\*|pad-tail|remove-eq!|concat-as|'
        r'but-last|snip|trim-tail|nths|nth|2selector|sequence|slice\\?|'
        r'<slice>|partition|remove-nth|tail-slice|empty\\?|tail\\*|'
        r'if-empty|find-from|virtual-sequence\\?|member\\?|set-length|'
        r'drop-prefix|unclip|unclip-last-slice|iota|map-sum|'
        r'bounds-error\\?|sequence-hashcode-step|selector-for|'
        r'accumulate-as|map|start|midpoint@|\\(accumulate\\)|rest-slice|'
        r'prepend|fourth|sift|accumulate!|new-sequence|follow|map!|'
        r'like|first4|1sequence|reverse|slice|unless-empty|padding|'
        r'virtual@|repetition\\?|set-last|index|4sequence|max-length|'
        r'set-second|immutable-sequence|first2|first3|replicate-as|'
        r'reduce-index|unclip-slice|supremum|suffix!|insert-nth|'
        r'trim-tail-slice|tail|3append|short|count|suffix|concat|'
        r'flip|filter|sum|immutable\\?|reverse!|2sequence|map-integers|'
        r'delete-all|start\\*|indices|snip-slice|check-slice|sequence\\?|'
        r'head|map-find|filter!|append-as|reduce|sequence=|halves|'
        r'collapse-slice|interleave|2map|filter-as|binary-reduce|'
        r'slice-error\\?|product|bounds-check\\?|bounds-check|harvest|'
        r'immutable|virtual-exemplar|find|produce|remove|pad-head|last|'
        r'replicate|set-fourth|remove-eq|shorten|reversed\\?|'
        r'map-find-last|3map-as|2unclip-slice|shorter\\?|3map|find-last|'
        r'head-slice|pop\\*|2map-as|tail-slice\\*|but-last-slice|'
        r'2map-reduce|iota\\?|collector-for|accumulate|each|selector|'
        r'append!|new-resizable|cut-slice|each-index|head-slice\\*|'
        r'2reverse-each|sequence-hashcode|pop|set-nth|\\?nth|'
        r'<flat-slice>|second|join|when-empty|collector|'
        r'immutable-sequence\\?|<reversed>|all\\?|3append-as|'
        r'virtual-sequence|subseq\\?|remove-nth!|push-either|new-like|'
        r'length|last-index|push-if|2all\\?|lengthen|assert-sequence|'
        r'copy|map-reduce|move|third|first|3each|tail\\?|set-first|'
        r'prefix|bounds-error|any\\?|<repetition>|trim-slice|exchange|'
        r'surround|2reduce|cut|change-nth|min-length|set-third|produce-as|'
        r'push-all|head\\?|delete-slice|rest|sum-lengths|2each|head\\*|'
        r'infimum|remove!|glue|slice-error|subseq|trim|replace-slice|'
        r'push|repetition|map-index|trim-head|unclip-last|mismatch)\s'
        )

    builtin_namespaces = (
        r'(?:global|\\+@|change|set-namestack|change-global|init-namespaces|'
        r'on|off|set-global|namespace|set|with-scope|bind|with-variable|'
        r'inc|dec|counter|initialize|namestack|get|get-global|make-assoc)\s'
        )

    builtin_arrays = (
        r'(?:<array>|2array|3array|pair|>array|1array|4array|pair\\?|'
        r'array|resize-array|array\\?)\s'
        )

    builtin_io = (
        r'(?:\\+character\\+|bad-seek-type\\?|readln|each-morsel|stream-seek|'
        r'read|print|with-output-stream|contents|write1|stream-write1|'
        r'stream-copy|stream-element-type|with-input-stream|'
        r'stream-print|stream-read|stream-contents|stream-tell|'
        r'tell-output|bl|seek-output|bad-seek-type|nl|stream-nl|write|'
        r'flush|stream-lines|\\+byte\\+|stream-flush|read1|'
        r'seek-absolute\\?|stream-read1|lines|stream-readln|'
        r'stream-read-until|each-line|seek-end|with-output-stream\\*|'
        r'seek-absolute|with-streams|seek-input|seek-relative\\?|'
        r'input-stream|stream-write|read-partial|seek-end\\?|'
        r'seek-relative|error-stream|read-until|with-input-stream\\*|'
        r'with-streams\\*|tell-input|each-block|output-stream|'
        r'stream-read-partial|each-stream-block|each-stream-line)\s'
        )

    builtin_strings = (
        r'(?:resize-string|>string|<string>|1string|string|string\\?)\s'
        )

    builtin_vectors = (
        r'(?:vector\\?|<vector>|\\?push|vector|>vector|1vector)\s'
        )

    builtin_continuations = (
        r'(?:with-return|restarts|return-continuation|with-datastack|'
        r'recover|rethrow-restarts|<restart>|ifcc|set-catchstack|'
        r'>continuation<|cleanup|ignore-errors|restart\\?|'
        r'compute-restarts|attempt-all-error|error-thread|continue|'
        r'<continuation>|attempt-all-error\\?|condition\\?|'
        r'<condition>|throw-restarts|error|catchstack|continue-with|'
        r'thread-error-hook|continuation|rethrow|callcc1|'
        r'error-continuation|callcc0|attempt-all|condition|'
        r'continuation\\?|restart|return)\s'
        )

    tokens = {
        'root': [
            # TODO: (( inputs -- outputs ))
            # TODO: << ... >>

            # defining words
            (r'(\s*)(:|::|MACRO:|MEMO:)(\s+)(\S+)',
             bygroups(Text, Keyword, Text, Name.Function)),
            (r'(\s*)(M:)(\s+)(\S+)(\s+)(\S+)',
             bygroups(Text, Keyword, Text, Name.Class, Text, Name.Function)),
            (r'(\s*)(GENERIC:)(\s+)(\S+)',
             bygroups(Text, Keyword, Text, Name.Function)),
            (r'(\s*)(HOOK:|GENERIC#)(\s+)(\S+)(\s+)(\S+)',
             bygroups(Text, Keyword, Text, Name.Function, Text, Name.Function)),
            (r'(\()(\s+)', bygroups(Name.Function, Text), 'stackeffect'),
            (r'\;\s', Keyword),

            # imports and namespaces
            (r'(USING:)((?:\s|\\\s)+)',
             bygroups(Keyword.Namespace, Text), 'import'),
            (r'(USE:)(\s+)(\S+)',
             bygroups(Keyword.Namespace, Text, Name.Namespace)),
            (r'(UNUSE:)(\s+)(\S+)',
             bygroups(Keyword.Namespace, Text, Name.Namespace)),
            (r'(QUALIFIED:)(\s+)(\S+)',
             bygroups(Keyword.Namespace, Text, Name.Namespace)),
            (r'(QUALIFIED-WITH:)(\s+)(\S+)',
             bygroups(Keyword.Namespace, Text, Name.Namespace)),
            (r'(FROM:|EXCLUDE:)(\s+)(\S+)(\s+)(=>)',
             bygroups(Keyword.Namespace, Text, Name.Namespace, Text, Text)),
            (r'(IN:)(\s+)(\S+)',
             bygroups(Keyword.Namespace, Text, Name.Namespace)),
            (r'(?:ALIAS|DEFER|FORGET|POSTPONE):', Keyword.Namespace),

            # tuples and classes
            (r'(TUPLE:)(\s+)(\S+)(\s+<\s+)(\S+)',
             bygroups(Keyword, Text, Name.Class, Text, Name.Class), 'slots'),
            (r'(TUPLE:)(\s+)(\S+)',
             bygroups(Keyword, Text, Name.Class), 'slots'),
            (r'(UNION:)(\s+)(\S+)', bygroups(Keyword, Text, Name.Class)),
            (r'(INTERSECTION:)(\s+)(\S+)', bygroups(Keyword, Text, Name.Class)),
            (r'(PREDICATE:)(\s+)(\S+)(\s+<\s+)(\S+)',
                bygroups(Keyword, Text, Name.Class, Text, Name.Class)),
            (r'(C:)(\s+)(\S+)(\s+)(\S+)',
                bygroups(Keyword, Text, Name.Function, Text, Name.Class)),
            (r'INSTANCE:', Keyword),
            (r'SLOT:', Keyword),
            (r'MIXIN:', Keyword),
            (r'(?:SINGLETON|SINGLETONS):', Keyword),

            # other syntax
            (r'CONSTANT:', Keyword),
            (r'(?:SYMBOL|SYMBOLS):', Keyword),
            (r'ERROR:', Keyword),
            (r'SYNTAX:', Keyword),
            (r'(HELP:)(\s+)(\S+)', bygroups(Keyword, Text, Name.Function)),
            (r'(MAIN:)(\s+)(\S+)',
             bygroups(Keyword.Namespace, Text, Name.Function)),
            (r'(?:ALIEN|TYPEDEF|FUNCTION|STRUCT):', Keyword),

            # vocab.private
            # TODO: words inside vocab.private should have red names?
            (r'(?:<PRIVATE|PRIVATE>)', Keyword.Namespace),

            # strings
            (r'"""\s+(?:.|\n)*?\s+"""', String),
            (r'"(?:\\\\|\\"|[^"])*"', String),
            (r'CHAR:\s+(\\[\\abfnrstv]*|\S)\s', String.Char),

            # comments
            (r'\!\s+.*$', Comment),
            (r'#\!\s+.*$', Comment),

            # boolean constants
            (r'(t|f)\s', Name.Constant),

            # numbers
            (r'-?\d+\.\d+\s', Number.Float),
            (r'-?\d+\s', Number.Integer),
            (r'HEX:\s+[a-fA-F\d]+\s', Number.Hex),
            (r'BIN:\s+[01]+\s', Number.Integer),
            (r'OCT:\s+[0-7]+\s', Number.Oct),

            # operators
            (r'[-+/*=<>^]\s', Operator),

            # keywords
            (r'(?:deprecated|final|foldable|flushable|inline|recursive)\s',
             Keyword),

            # builtins
            (builtin_kernel, Name.Builtin),
            (builtin_assocs, Name.Builtin),
            (builtin_combinators, Name.Builtin),
            (builtin_math, Name.Builtin),
            (builtin_sequences, Name.Builtin),
            (builtin_namespaces, Name.Builtin),
            (builtin_arrays, Name.Builtin),
            (builtin_io, Name.Builtin),
            (builtin_strings, Name.Builtin),
            (builtin_vectors, Name.Builtin),
            (builtin_continuations, Name.Builtin),

            # whitespaces - usually not relevant
            (r'\s+', Text),

            # everything else is text
            (r'\S+', Text),
        ],

        'stackeffect': [
            (r'\s*\(', Name.Function, 'stackeffect'),
            (r'\)', Name.Function, '#pop'),
            (r'\-\-', Name.Function),
            (r'\s+', Text),
            (r'\S+', Name.Variable),
        ],

        'slots': [
            (r'\s+', Text),
            (r';\s', Keyword, '#pop'),
            (r'\S+', Name.Variable),
        ],

        'import': [
            (r';', Keyword, '#pop'),
            (r'\S+', Name.Namespace),
            (r'\s+', Text),
        ],
    }


class FancyLexer(RegexLexer):
    """
    Pygments Lexer For `Fancy <http://www.fancy-lang.org/>`_.

    Fancy is a self-hosted, pure object-oriented, dynamic,
    class-based, concurrent general-purpose programming language
    running on Rubinius, the Ruby VM.

    *New in Pygments 1.5.*
    """
    name = 'Fancy'
    filenames = ['*.fy', '*.fancypack']
    aliases = ['fancy', 'fy']
    mimetypes = ['text/x-fancysrc']

    tokens = {
        # copied from PerlLexer:
        'balanced-regex': [
            (r'/(\\\\|\\/|[^/])*/[egimosx]*', String.Regex, '#pop'),
            (r'!(\\\\|\\!|[^!])*![egimosx]*', String.Regex, '#pop'),
            (r'\\(\\\\|[^\\])*\\[egimosx]*', String.Regex, '#pop'),
            (r'{(\\\\|\\}|[^}])*}[egimosx]*', String.Regex, '#pop'),
            (r'<(\\\\|\\>|[^>])*>[egimosx]*', String.Regex, '#pop'),
            (r'\[(\\\\|\\\]|[^\]])*\][egimosx]*', String.Regex, '#pop'),
            (r'\((\\\\|\\\)|[^\)])*\)[egimosx]*', String.Regex, '#pop'),
            (r'@(\\\\|\\\@|[^\@])*@[egimosx]*', String.Regex, '#pop'),
            (r'%(\\\\|\\\%|[^\%])*%[egimosx]*', String.Regex, '#pop'),
            (r'\$(\\\\|\\\$|[^\$])*\$[egimosx]*', String.Regex, '#pop'),
        ],
        'root': [
            (r'\s+', Text),

            # balanced delimiters (copied from PerlLexer):
            (r's{(\\\\|\\}|[^}])*}\s*', String.Regex, 'balanced-regex'),
            (r's<(\\\\|\\>|[^>])*>\s*', String.Regex, 'balanced-regex'),
            (r's\[(\\\\|\\\]|[^\]])*\]\s*', String.Regex, 'balanced-regex'),
            (r's\((\\\\|\\\)|[^\)])*\)\s*', String.Regex, 'balanced-regex'),
            (r'm?/(\\\\|\\/|[^/\n])*/[gcimosx]*', String.Regex),
            (r'm(?=[/!\\{<\[\(@%\$])', String.Regex, 'balanced-regex'),

            # Comments
            (r'#(.*?)\n', Comment.Single),
            # Symbols
            (r'\'([^\'\s\[\]\(\)\{\}]+|\[\])', String.Symbol),
            # Multi-line DoubleQuotedString
            (r'"""(\\\\|\\"|[^"])*"""', String),
            # DoubleQuotedString
            (r'"(\\\\|\\"|[^"])*"', String),
            # keywords
            (r'(def|class|try|catch|finally|retry|return|return_local|match|'
             r'case|->|=>)\b', Keyword),
            # constants
            (r'(self|super|nil|false|true)\b', Name.Constant),
            (r'[(){};,/?\|:\\]', Punctuation),
            # names
            (r'(Object|Array|Hash|Directory|File|Class|String|Number|'
             r'Enumerable|FancyEnumerable|Block|TrueClass|NilClass|'
             r'FalseClass|Tuple|Symbol|Stack|Set|FancySpec|Method|Package|'
             r'Range)\b', Name.Builtin),
            # functions
            (r'[a-zA-Z]([a-zA-Z0-9_]|[-+?!=*/^><%])*:', Name.Function),
            # operators, must be below functions
            (r'[-+*/~,<>=&!?%^\[\]\.$]+', Operator),
            ('[A-Z][a-zA-Z0-9_]*', Name.Constant),
            ('@[a-zA-Z_][a-zA-Z0-9_]*', Name.Variable.Instance),
            ('@@[a-zA-Z_][a-zA-Z0-9_]*', Name.Variable.Class),
            ('@@?', Operator),
            ('[a-zA-Z_][a-zA-Z0-9_]*', Name),
            # numbers - / checks are necessary to avoid mismarking regexes,
            # see comment in RubyLexer
            (r'(0[oO]?[0-7]+(?:_[0-7]+)*)(\s*)([/?])?',
             bygroups(Number.Oct, Text, Operator)),
            (r'(0[xX][0-9A-Fa-f]+(?:_[0-9A-Fa-f]+)*)(\s*)([/?])?',
             bygroups(Number.Hex, Text, Operator)),
            (r'(0[bB][01]+(?:_[01]+)*)(\s*)([/?])?',
             bygroups(Number.Bin, Text, Operator)),
            (r'([\d]+(?:_\d+)*)(\s*)([/?])?',
             bygroups(Number.Integer, Text, Operator)),
            (r'\d+([eE][+-]?[0-9]+)|\d+\.\d+([eE][+-]?[0-9]+)?', Number.Float),
            (r'\d+', Number.Integer)
        ]
    }


class DgLexer(RegexLexer):
    """
    Lexer for `dg <http://pyos.github.com/dg>`_,
    a functional and object-oriented programming language
    running on the CPython 3 VM.

    *New in Pygments 1.6.*
    """
    name = 'dg'
    aliases = ['dg']
    filenames = ['*.dg']
    mimetypes = ['text/x-dg']

    tokens = {
        'root': [
            # Whitespace:
            (r'\s+', Text),
            (r'#.*?$', Comment.Single),
            # Lexemes:
            #  Numbers
            (r'0[bB][01]+', Number.Bin),
            (r'0[oO][0-7]+', Number.Oct),
            (r'0[xX][\da-fA-F]+', Number.Hex),
            (r'[+-]?\d+\.\d+([eE][+-]?\d+)?[jJ]?', Number.Float),
            (r'[+-]?\d+[eE][+-]?\d+[jJ]?', Number.Float),
            (r'[+-]?\d+[jJ]?', Number.Integer),
            #  Character/String Literals
            (r"[br]*'''", String, combined('stringescape', 'tsqs', 'string')),
            (r'[br]*"""', String, combined('stringescape', 'tdqs', 'string')),
            (r"[br]*'", String, combined('stringescape', 'sqs', 'string')),
            (r'[br]*"', String, combined('stringescape', 'dqs', 'string')),
            #  Operators
            (r"`\w+'*`", Operator), # Infix links
            #   Reserved infix links
<<<<<<< HEAD
            (r'\b(or|and|if|else|where|is|in)\b', Operator.Word),
            (r'[!$%&*+\--/:<-@\\^|~;,]+', Operator),
=======
            (r'\b(or|and|if|unless|else|where|is|in)\b', Operator.Word),
            (r'[!$%&*+\-./:<-@\\^|~;,]+', Operator),
>>>>>>> bb42f371
            #  Identifiers
            #   Python 3 types
            (r"(?<!\.)(bool|bytearray|bytes|classmethod|complex|dict'?|"
             r"float|frozenset|int|list'?|memoryview|object|property|range|"
             r"set'?|slice|staticmethod|str|super|tuple'?|type)"
             r"(?!['\w])", Name.Builtin),
            #   Python 3 builtins + some more
            (r'(?<!\.)(__import__|abs|all|any|bin|bind|chr|cmp|compile|complex|'
             r'delattr|dir|divmod|drop|dropwhile|enumerate|eval|filter|flip|'
             r'foldl1?|format|fst|getattr|globals|hasattr|hash|head|hex|id|'
             r'init|input|isinstance|issubclass|iter|iterate|last|len|locals|'
             r'map|max|min|next|oct|open|ord|pow|print|repr|reversed|round|'
             r'setattr|scanl1?|snd|sorted|sum|tail|take|takewhile|vars|zip)'
             r"(?!['\w])", Name.Builtin),
            (r"(?<!\.)(self|Ellipsis|NotImplemented|None|True|False)(?!['\w])",
             Name.Builtin.Pseudo),
            (r"(?<!\.)[A-Z]\w*(Error|Exception|Warning)'*(?!['\w])",
             Name.Exception),
            (r"(?<!\.)(KeyboardInterrupt|SystemExit|StopIteration|"
             r"GeneratorExit)(?!['\w])", Name.Exception),
            #   Compiler-defined identifiers
            (r"(?<![\.\w])(import|inherit|for|while|switch|not|raise|unsafe|"
             r"yield|with)(?!['\w])", Keyword.Reserved),
            #   Other links
            (r"[A-Z_']+\b", Name),
            (r"[A-Z][\w']*\b", Keyword.Type),
            (r"\w+'*", Name),
            #  Blocks
            (r'[()]', Punctuation),
        ],
        'stringescape': [
            (r'\\([\\abfnrtv"\']|\n|N{.*?}|u[a-fA-F0-9]{4}|'
             r'U[a-fA-F0-9]{8}|x[a-fA-F0-9]{2}|[0-7]{1,3})', String.Escape)
        ],
        'string': [
            (r'%(\([a-zA-Z0-9_]+\))?[-#0 +]*([0-9]+|[*])?(\.([0-9]+|[*]))?'
             '[hlL]?[diouxXeEfFgGcrs%]', String.Interpol),
            (r'[^\\\'"%\n]+', String),
            # quotes, percents and backslashes must be parsed one at a time
            (r'[\'"\\]', String),
            # unhandled string formatting sign
            (r'%', String),
            (r'\n', String)
        ],
        'dqs': [
            (r'"', String, '#pop')
        ],
        'sqs': [
            (r"'", String, '#pop')
        ],
        'tdqs': [
            (r'"""', String, '#pop')
        ],
        'tsqs': [
            (r"'''", String, '#pop')
        ],
    }<|MERGE_RESOLUTION|>--- conflicted
+++ resolved
@@ -1855,13 +1855,8 @@
             #  Operators
             (r"`\w+'*`", Operator), # Infix links
             #   Reserved infix links
-<<<<<<< HEAD
             (r'\b(or|and|if|else|where|is|in)\b', Operator.Word),
-            (r'[!$%&*+\--/:<-@\\^|~;,]+', Operator),
-=======
-            (r'\b(or|and|if|unless|else|where|is|in)\b', Operator.Word),
             (r'[!$%&*+\-./:<-@\\^|~;,]+', Operator),
->>>>>>> bb42f371
             #  Identifiers
             #   Python 3 types
             (r"(?<!\.)(bool|bytearray|bytes|classmethod|complex|dict'?|"
